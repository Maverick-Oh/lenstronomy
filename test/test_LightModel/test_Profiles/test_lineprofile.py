--- conflicted
+++ resolved
@@ -19,14 +19,9 @@
         flux_true = np.array([amp, 0, amp])
         flux = self.lineprofile.function(x, y, amp, angle, length, width)
         single_flux_true = amp
-<<<<<<< HEAD
-        single_flux = self.lineprofile.function(x_single, y_single,
-            amp, angle, length, width)
-=======
         single_flux = self.lineprofile.function(
             x_single, y_single, amp, angle, length, width
         )
->>>>>>> 9db76cce
         npt.assert_equal(flux_true, flux)
         npt.assert_equal(single_flux_true, single_flux)
 
