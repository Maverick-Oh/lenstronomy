import pytest
import numpy as np
from lenstronomy.Util.param_util import ellipticity2phi_q
from lenstronomy.LensModel.lens_model import LensModel
from lenstronomy.LensModel.QuadOptimizer.param_manager import (
    PowerLawFixedShear,
    PowerLawFixedShearMultipole,
    PowerLawFreeShear,
    PowerLawFreeShearMultipole,
)
<<<<<<< HEAD
=======
from copy import deepcopy
>>>>>>> af02328e
from lenstronomy.LensModel.QuadOptimizer.optimizer import Optimizer
import numpy.testing as npt


class TestOptimizer(object):
    def setup_method(self):
        self.zlens, self.zsource = 0.5, 1.5
        epl_kwargs = {
            "theta_E": 1.0,
            "center_x": 0.0,
            "center_y": 0.0,
            "e1": 0.2,
            "e2": 0.1,
            "gamma": 2.05,
        }
        shear_kwargs = {"gamma1": 0.05, "gamma2": -0.04}
        kwargs_macro = [epl_kwargs, shear_kwargs]

        self.x_image = np.array([0.65043538, -0.31109505, 0.78906059, -0.86222271])
        self.y_image = np.array([-0.89067493, 0.94851787, 0.52882605, -0.25403778])

        halo_list = ["SIS", "SIS", "SIS"]
        halo_z = [self.zlens - 0.1, self.zlens, self.zlens + 0.4]
        halo_kwargs = [
            {"theta_E": 0.1, "center_x": 0.3, "center_y": -0.9},
            {"theta_E": 0.15, "center_x": 1.3, "center_y": -0.5},
            {"theta_E": 0.06, "center_x": -0.4, "center_y": -0.4},
        ]

        self.kwargs_epl = kwargs_macro + halo_kwargs
        self.zlist_epl = [self.zlens, self.zlens] + halo_z
        self.lens_model_list_epl = ["EPL", "SHEAR"] + halo_list

        kwargs_multi = [
            {"m": 4, "a_m": -0.04, "phi_m": -0.2, "center_x": 0.1, "center_y": -0.1}
        ]
        self.kwargs_multipole = kwargs_macro + kwargs_multi + halo_kwargs
        self.zlist_multipole = [self.zlens, self.zlens, self.zlens] + halo_z
        self.lens_model_list_multipole = ["EPL", "SHEAR"] + ["MULTIPOLE"] + halo_list

    def test_elp_free_shear(self):
        param_class = PowerLawFreeShear(self.kwargs_epl)

<<<<<<< HEAD
        optimizer = Optimizer(
=======
        optimizer = Optimizer.full_raytracing(
>>>>>>> af02328e
            self.x_image,
            self.y_image,
            self.lens_model_list_epl,
            self.zlist_epl,
            self.zlens,
            self.zsource,
            param_class,
            pso_convergence_mean=50000,
            foreground_rays=None,
            tol_source=1e-5,
            tol_simplex_func=1e-3,
            simplex_n_iterations=400,
        )

        kwargs_final, source = optimizer.optimize(50, 100, verbose=True)

        lensmodel = LensModel(
            self.lens_model_list_epl,
            self.zlens,
            self.zsource,
            self.zlist_epl,
            multi_plane=True,
        )
        beta_x, beta_y = lensmodel.ray_shooting(
            self.x_image, self.y_image, kwargs_final
        )

        npt.assert_almost_equal(np.sum(beta_x) - 4 * np.mean(beta_x), 0)
        npt.assert_almost_equal(np.sum(beta_y) - 4 * np.mean(beta_y), 0)

    def test_elp_fixed_shear(self):
        param_class = PowerLawFixedShear(self.kwargs_epl, 0.06)

<<<<<<< HEAD
        optimizer = Optimizer(
=======
        optimizer = Optimizer.full_raytracing(
>>>>>>> af02328e
            self.x_image,
            self.y_image,
            self.lens_model_list_epl,
            self.zlist_epl,
            self.zlens,
            self.zsource,
            param_class,
            pso_convergence_mean=50000,
            foreground_rays=None,
            tol_source=1e-5,
            tol_simplex_func=1e-3,
            simplex_n_iterations=400,
        )

        kwargs_final, source = optimizer.optimize(50, 100, verbose=True)

        lensmodel = LensModel(
            self.lens_model_list_epl,
            self.zlens,
            self.zsource,
            self.zlist_epl,
            multi_plane=True,
        )
        beta_x, beta_y = lensmodel.ray_shooting(
            self.x_image, self.y_image, kwargs_final
        )

        npt.assert_almost_equal(np.sum(beta_x) - 4 * np.mean(beta_x), 0)
        npt.assert_almost_equal(np.sum(beta_y) - 4 * np.mean(beta_y), 0)

        kwargs_shear = kwargs_final[1]
        shear_out = np.hypot(kwargs_shear["gamma1"], kwargs_shear["gamma2"])
        npt.assert_almost_equal(shear_out, 0.06)

    def test_multipole_free_shear(self):
        param_class = PowerLawFreeShearMultipole(self.kwargs_multipole)

<<<<<<< HEAD
        optimizer = Optimizer(
=======
        optimizer = Optimizer.full_raytracing(
>>>>>>> af02328e
            self.x_image,
            self.y_image,
            self.lens_model_list_multipole,
            self.zlist_multipole,
            self.zlens,
            self.zsource,
            param_class,
            pso_convergence_mean=50000,
            foreground_rays=None,
            tol_source=1e-5,
            tol_simplex_func=1e-3,
            simplex_n_iterations=400,
        )

        kwargs_final, source = optimizer.optimize(50, 100, verbose=True)

        lensmodel = LensModel(
            self.lens_model_list_multipole,
            self.zlens,
            self.zsource,
            self.zlist_multipole,
            multi_plane=True,
        )
        beta_x, beta_y = lensmodel.ray_shooting(
            self.x_image, self.y_image, kwargs_final
        )

        npt.assert_almost_equal(np.sum(beta_x) - 4 * np.mean(beta_x), 0)
        npt.assert_almost_equal(np.sum(beta_y) - 4 * np.mean(beta_y), 0)

        kwargs_epl = kwargs_final[0]
        kwargs_multipole = kwargs_final[2]
        npt.assert_almost_equal(kwargs_multipole["m"], 4)
        npt.assert_almost_equal(kwargs_multipole["center_x"], kwargs_epl["center_x"])
        npt.assert_almost_equal(kwargs_multipole["center_y"], kwargs_epl["center_y"])
        phi, _ = ellipticity2phi_q(kwargs_epl["e1"], kwargs_epl["e2"])
        npt.assert_almost_equal(phi, kwargs_multipole["phi_m"])

    def test_multipole_fixed_shear(self):
        param_class = PowerLawFixedShearMultipole(self.kwargs_multipole, 0.07)

<<<<<<< HEAD
        optimizer = Optimizer(
=======
        optimizer = Optimizer.full_raytracing(
>>>>>>> af02328e
            self.x_image,
            self.y_image,
            self.lens_model_list_multipole,
            self.zlist_multipole,
            self.zlens,
            self.zsource,
            param_class,
            pso_convergence_mean=50000,
            foreground_rays=None,
            tol_source=1e-5,
            tol_simplex_func=1e-3,
            simplex_n_iterations=400,
        )

        kwargs_final, source = optimizer.optimize(50, 100, verbose=True)

        lensmodel = LensModel(
            self.lens_model_list_multipole,
            self.zlens,
            self.zsource,
            self.zlist_multipole,
            multi_plane=True,
        )
        beta_x, beta_y = lensmodel.ray_shooting(
            self.x_image, self.y_image, kwargs_final
        )

        npt.assert_almost_equal(np.sum(beta_x) - 4 * np.mean(beta_x), 0)
        npt.assert_almost_equal(np.sum(beta_y) - 4 * np.mean(beta_y), 0)

        kwargs_shear = kwargs_final[1]
        shear_out = np.hypot(kwargs_shear["gamma1"], kwargs_shear["gamma2"])
        npt.assert_almost_equal(shear_out, 0.07)

        kwargs_epl = kwargs_final[0]
        kwargs_multipole = kwargs_final[2]
        npt.assert_almost_equal(kwargs_multipole["m"], 4)
        npt.assert_almost_equal(kwargs_multipole["center_x"], kwargs_epl["center_x"])
        npt.assert_almost_equal(kwargs_multipole["center_y"], kwargs_epl["center_y"])
        phi, _ = ellipticity2phi_q(kwargs_epl["e1"], kwargs_epl["e2"])
        npt.assert_almost_equal(phi, kwargs_multipole["phi_m"])

    def test_options(self):
        param_class = PowerLawFixedShearMultipole(self.kwargs_multipole, 0.07)
<<<<<<< HEAD

        optimizer = Optimizer(
=======
        optimizer = Optimizer.full_raytracing(
>>>>>>> af02328e
            self.x_image,
            self.y_image,
            self.lens_model_list_multipole,
            self.zlist_multipole,
            self.zlens,
            self.zsource,
            param_class,
            pso_convergence_mean=50000,
            particle_swarm=False,
            foreground_rays=None,
            tol_source=1e-5,
            tol_simplex_func=1e-3,
            simplex_n_iterations=400,
        )

        kwargs_final, source = optimizer.optimize(50, 100, verbose=True)

        lensmodel = LensModel(
            self.lens_model_list_multipole,
            self.zlens,
            self.zsource,
            self.zlist_multipole,
            multi_plane=True,
        )
        beta_x, beta_y = lensmodel.ray_shooting(
            self.x_image, self.y_image, kwargs_final
        )

        npt.assert_almost_equal(np.sum(beta_x) - 4 * np.mean(beta_x), 0)
        npt.assert_almost_equal(np.sum(beta_y) - 4 * np.mean(beta_y), 0)

        kwargs_shear = kwargs_final[1]
        shear_out = np.hypot(kwargs_shear["gamma1"], kwargs_shear["gamma2"])
        npt.assert_almost_equal(shear_out, 0.07)

<<<<<<< HEAD
        foreground_rays = optimizer.fast_rayshooting._foreground_rays
        optimizer = Optimizer(
=======
        foreground_rays = optimizer.ray_shooting_class._foreground_rays
        optimizer = Optimizer.full_raytracing(
>>>>>>> af02328e
            self.x_image,
            self.y_image,
            self.lens_model_list_multipole,
            self.zlist_multipole,
            self.zlens,
            self.zsource,
            param_class,
            pso_convergence_mean=50000,
            particle_swarm=False,
            re_optimize=True,
            re_optimize_scale=0.5,
            foreground_rays=foreground_rays,
            tol_source=1e-5,
            tol_simplex_func=1e-3,
            simplex_n_iterations=400,
        )

        kwargs_final, source = optimizer.optimize(50, 100, verbose=True)

        lensmodel = LensModel(
            self.lens_model_list_multipole,
            self.zlens,
            self.zsource,
            self.zlist_multipole,
            multi_plane=True,
        )
        beta_x, beta_y = lensmodel.ray_shooting(
            self.x_image, self.y_image, kwargs_final
        )

        npt.assert_almost_equal(np.sum(beta_x) - 4 * np.mean(beta_x), 0)
        npt.assert_almost_equal(np.sum(beta_y) - 4 * np.mean(beta_y), 0)

        kwargs_shear = kwargs_final[1]
        shear_out = np.hypot(kwargs_shear["gamma1"], kwargs_shear["gamma2"])
        npt.assert_almost_equal(shear_out, 0.07)

    def test_multi_threading(self):
        param_class = PowerLawFixedShearMultipole(self.kwargs_multipole, 0.07)

<<<<<<< HEAD
        optimizer = Optimizer(
=======
        optimizer = Optimizer.full_raytracing(
>>>>>>> af02328e
            self.x_image,
            self.y_image,
            self.lens_model_list_multipole,
            self.zlist_multipole,
            self.zlens,
            self.zsource,
            param_class,
            pso_convergence_mean=50000,
            particle_swarm=True,
            foreground_rays=None,
            tol_source=1e-5,
            tol_simplex_func=1e-3,
            simplex_n_iterations=400,
        )

        kwargs_final, source = optimizer.optimize(50, 100, verbose=True, threadCount=5)
        lensmodel = LensModel(
            self.lens_model_list_multipole,
            self.zlens,
            self.zsource,
            self.zlist_multipole,
            multi_plane=True,
        )
        beta_x, beta_y = lensmodel.ray_shooting(
            self.x_image, self.y_image, kwargs_final
        )

        npt.assert_almost_equal(np.sum(beta_x) - 4 * np.mean(beta_x), 0)
        npt.assert_almost_equal(np.sum(beta_y) - 4 * np.mean(beta_y), 0)

<<<<<<< HEAD
=======
    def test_penalty_functions(self):
        param_class = PowerLawFreeShear(self.kwargs_epl)
        args = param_class.kwargs_to_args(self.kwargs_epl)
        optimizer = Optimizer.full_raytracing(
            self.x_image,
            self.y_image,
            self.lens_model_list_epl,
            self.zlist_epl,
            self.zlens,
            self.zsource,
            param_class,
            pso_convergence_mean=50000,
            foreground_rays=None,
            tol_source=1e-5,
            tol_simplex_func=1e-3,
            simplex_n_iterations=400,
        )

        chi_square_source = optimizer.source_plane_penalty(args)
        chi_square_total = optimizer._penalty_function(args)
        logL = optimizer._logL(args)
        logL_true = -0.5 * chi_square_total
        npt.assert_almost_equal(logL, logL_true)
        npt.assert_almost_equal(chi_square_total, chi_square_source)

    def test_decoupled(self):
        kwargs_lens_model = deepcopy(self.kwargs_epl)
        kwargs_lens_model[0]["gamma"] = 2.03
        kwargs_lens_model[0]["e1"] = 0.3
        kwargs_lens_model[0]["theta_E"] = 1.2

        lens_model = LensModel(
            self.lens_model_list_epl,
            lens_redshift_list=self.zlist_epl,
            multi_plane=True,
            z_source=self.zsource,
        )
        index_lens_split = [0, 1]
        param_class = PowerLawFixedShear(self.kwargs_epl, 0.06)
        optimizer = Optimizer.decoupled_multiplane(
            self.x_image,
            self.y_image,
            lens_model,
            self.kwargs_epl,
            index_lens_split,
            param_class,
        )
        beta_x, beta_y = optimizer.ray_shooting_method(
            self.x_image, self.y_image, self.kwargs_epl[0:2]
        )
        beta_x_true, beta_y_true = lens_model.ray_shooting(
            self.x_image, self.y_image, self.kwargs_epl
        )
        npt.assert_almost_equal(beta_x, beta_x_true)
        npt.assert_almost_equal(beta_y, beta_y_true)

        kwargs_final, source = optimizer.optimize(50, 100, verbose=True)
        npt.assert_equal(len(kwargs_final), 2)

        beta_x, beta_y = optimizer.ray_shooting_method(
            self.x_image, self.y_image, kwargs_final
        )
        npt.assert_allclose(
            [beta_x[0], beta_x[0], beta_x[0]], [beta_x[1], beta_x[2], beta_x[3]], 5
        )
        npt.assert_allclose(
            [beta_y[0], beta_y[0], beta_y[0]], [beta_y[1], beta_y[2], beta_y[3]], 5
        )
        npt.assert_almost_equal(
            np.hypot(kwargs_final[1]["gamma1"], kwargs_final[1]["gamma2"]), 0.06
        )

>>>>>>> af02328e

if __name__ == "__main__":
    pytest.main()<|MERGE_RESOLUTION|>--- conflicted
+++ resolved
@@ -8,10 +8,7 @@
     PowerLawFreeShear,
     PowerLawFreeShearMultipole,
 )
-<<<<<<< HEAD
-=======
 from copy import deepcopy
->>>>>>> af02328e
 from lenstronomy.LensModel.QuadOptimizer.optimizer import Optimizer
 import numpy.testing as npt
 
@@ -55,11 +52,7 @@
     def test_elp_free_shear(self):
         param_class = PowerLawFreeShear(self.kwargs_epl)
 
-<<<<<<< HEAD
-        optimizer = Optimizer(
-=======
-        optimizer = Optimizer.full_raytracing(
->>>>>>> af02328e
+        optimizer = Optimizer.full_raytracing(
             self.x_image,
             self.y_image,
             self.lens_model_list_epl,
@@ -93,11 +86,7 @@
     def test_elp_fixed_shear(self):
         param_class = PowerLawFixedShear(self.kwargs_epl, 0.06)
 
-<<<<<<< HEAD
-        optimizer = Optimizer(
-=======
-        optimizer = Optimizer.full_raytracing(
->>>>>>> af02328e
+        optimizer = Optimizer.full_raytracing(
             self.x_image,
             self.y_image,
             self.lens_model_list_epl,
@@ -135,11 +124,7 @@
     def test_multipole_free_shear(self):
         param_class = PowerLawFreeShearMultipole(self.kwargs_multipole)
 
-<<<<<<< HEAD
-        optimizer = Optimizer(
-=======
-        optimizer = Optimizer.full_raytracing(
->>>>>>> af02328e
+        optimizer = Optimizer.full_raytracing(
             self.x_image,
             self.y_image,
             self.lens_model_list_multipole,
@@ -181,11 +166,7 @@
     def test_multipole_fixed_shear(self):
         param_class = PowerLawFixedShearMultipole(self.kwargs_multipole, 0.07)
 
-<<<<<<< HEAD
-        optimizer = Optimizer(
-=======
-        optimizer = Optimizer.full_raytracing(
->>>>>>> af02328e
+        optimizer = Optimizer.full_raytracing(
             self.x_image,
             self.y_image,
             self.lens_model_list_multipole,
@@ -230,12 +211,7 @@
 
     def test_options(self):
         param_class = PowerLawFixedShearMultipole(self.kwargs_multipole, 0.07)
-<<<<<<< HEAD
-
-        optimizer = Optimizer(
-=======
-        optimizer = Optimizer.full_raytracing(
->>>>>>> af02328e
+        optimizer = Optimizer.full_raytracing(
             self.x_image,
             self.y_image,
             self.lens_model_list_multipole,
@@ -271,13 +247,8 @@
         shear_out = np.hypot(kwargs_shear["gamma1"], kwargs_shear["gamma2"])
         npt.assert_almost_equal(shear_out, 0.07)
 
-<<<<<<< HEAD
-        foreground_rays = optimizer.fast_rayshooting._foreground_rays
-        optimizer = Optimizer(
-=======
         foreground_rays = optimizer.ray_shooting_class._foreground_rays
         optimizer = Optimizer.full_raytracing(
->>>>>>> af02328e
             self.x_image,
             self.y_image,
             self.lens_model_list_multipole,
@@ -318,11 +289,7 @@
     def test_multi_threading(self):
         param_class = PowerLawFixedShearMultipole(self.kwargs_multipole, 0.07)
 
-<<<<<<< HEAD
-        optimizer = Optimizer(
-=======
-        optimizer = Optimizer.full_raytracing(
->>>>>>> af02328e
+        optimizer = Optimizer.full_raytracing(
             self.x_image,
             self.y_image,
             self.lens_model_list_multipole,
@@ -353,8 +320,6 @@
         npt.assert_almost_equal(np.sum(beta_x) - 4 * np.mean(beta_x), 0)
         npt.assert_almost_equal(np.sum(beta_y) - 4 * np.mean(beta_y), 0)
 
-<<<<<<< HEAD
-=======
     def test_penalty_functions(self):
         param_class = PowerLawFreeShear(self.kwargs_epl)
         args = param_class.kwargs_to_args(self.kwargs_epl)
@@ -427,7 +392,6 @@
             np.hypot(kwargs_final[1]["gamma1"], kwargs_final[1]["gamma2"]), 0.06
         )
 
->>>>>>> af02328e
 
 if __name__ == "__main__":
     pytest.main()