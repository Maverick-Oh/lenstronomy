__author__ = "sibirrer"

import numpy.testing as npt
import numpy as np
import pytest

import lenstronomy.Util.param_util as param_util
from lenstronomy.LensModel.lens_model import LensModel
from lenstronomy.LightModel.light_model import LightModel
from lenstronomy.PointSource.point_source import PointSource
from lenstronomy.ImSim.image_model import ImageModel
from lenstronomy.ImSim.image_linear_solve import ImageLinearFit
import lenstronomy.Util.simulation_util as sim_util
from lenstronomy.LensModel.Solver.lens_equation_solver import LensEquationSolver
from lenstronomy.Data.imaging_data import ImageData
from lenstronomy.Data.psf import PSF
from lenstronomy.ImSim.differential_extinction import DifferentialExtinction
from lenstronomy.Util import util


class TestImageModel(object):
    """Tests the source model routines."""

    def setup_method(self):
        # data specifics
        sigma_bkg = 0.05  # background noise per pixel
        exp_time = 100  # exposure time (arbitrary units, flux per pixel is in units #photons/exp_time unit)
        numPix = 100  # cutout pixel size
        deltaPix = 0.05  # pixel size in arcsec (area per pixel = deltaPix**2)
        fwhm = 0.5  # full width half max of PSF

        # PSF specification

        kwargs_data = sim_util.data_configure_simple(
            numPix, deltaPix, exp_time, sigma_bkg, inverse=True
        )
        data_class = ImageData(**kwargs_data)
        kwargs_psf = {
            "psf_type": "GAUSSIAN",
            "fwhm": fwhm,
            "truncation": 5,
            "pixel_size": deltaPix,
        }
        psf_class = PSF(**kwargs_psf)
        kernel = psf_class.kernel_point_source
        kwargs_psf = {
            "psf_type": "PIXEL",
            "kernel_point_source": kernel,
            "psf_error_map": np.ones_like(kernel) * 0.001 * kernel**2,
        }
        psf_class = PSF(**kwargs_psf)

        # 'EXERNAL_SHEAR': external shear
        kwargs_shear = {
            "gamma1": 0.01,
            "gamma2": 0.01,
        }  # gamma_ext: shear strength, psi_ext: shear angel (in radian)
        phi, q = 0.2, 0.8
        e1, e2 = param_util.phi_q2_ellipticity(phi, q)
        kwargs_spemd = {
            "theta_E": 1.0,
            "gamma": 1.8,
            "center_x": 0,
            "center_y": 0,
            "e1": e1,
            "e2": e2,
        }

        lens_model_list = ["SPEP", "SHEAR"]
        self.kwargs_lens = [kwargs_spemd, kwargs_shear]
        lens_model_class = LensModel(lens_model_list=lens_model_list)
        # list of light profiles (for lens and source)
        # 'SERSIC': spherical Sersic profile
        kwargs_sersic = {
            "amp": 1.0,
            "R_sersic": 0.1,
            "n_sersic": 2,
            "center_x": 0,
            "center_y": 0,
        }
        # 'SERSIC_ELLIPSE': elliptical Sersic profile
        phi, q = 0.2, 0.9
        e1, e2 = param_util.phi_q2_ellipticity(phi, q)
        kwargs_sersic_ellipse = {
            "amp": 1.0,
            "R_sersic": 0.6,
            "n_sersic": 7,
            "center_x": 0,
            "center_y": 0,
            "e1": e1,
            "e2": e2,
        }

        lens_light_model_list = ["SERSIC"]
        self.kwargs_lens_light = [kwargs_sersic]
        lens_light_model_class = LightModel(light_model_list=lens_light_model_list)
        source_model_list = ["SERSIC_ELLIPSE"]
        self.kwargs_source = [kwargs_sersic_ellipse]
        source_model_class = LightModel(light_model_list=source_model_list)
        self.kwargs_ps = [
            {"ra_source": 0.01, "dec_source": 0.0, "source_amp": 1.0}
        ]  # quasar point source position in the source plane and intrinsic brightness
        point_source_class = PointSource(
            point_source_type_list=["SOURCE_POSITION"], fixed_magnification_list=[True]
        )
        kwargs_numerics = {
            "supersampling_factor": 2,
            "supersampling_convolution": False,
        }
        imageModel = ImageModel(
            data_class,
            psf_class,
            lens_model_class,
            source_model_class,
            lens_light_model_class,
            point_source_class,
            kwargs_numerics=kwargs_numerics,
        )
        image_sim = sim_util.simulate_simple(
            imageModel,
            self.kwargs_lens,
            self.kwargs_source,
            self.kwargs_lens_light,
            self.kwargs_ps,
        )
        data_class.update_data(image_sim)

        self.imageModel = ImageLinearFit(
            data_class,
            psf_class,
            lens_model_class,
            source_model_class,
            lens_light_model_class,
            point_source_class,
            kwargs_numerics=kwargs_numerics,
        )
        self.solver = LensEquationSolver(lensModel=self.imageModel.LensModel)

    def test_source_surface_brightness(self):
        source_model = self.imageModel.source_surface_brightness(
            self.kwargs_source, self.kwargs_lens, unconvolved=False, de_lensed=True
        )
        assert len(source_model) == 100

        source_model = self.imageModel.source_surface_brightness(
            self.kwargs_source, self.kwargs_lens, unconvolved=False, de_lensed=False
        )
        assert len(source_model) == 100
        npt.assert_almost_equal(
            source_model[10, 10], 0.13939841209844345 * 0.05**2, decimal=4
        )

        source_model = self.imageModel.source_surface_brightness(
            self.kwargs_source, self.kwargs_lens, unconvolved=True, de_lensed=False
        )
        assert len(source_model) == 100
        npt.assert_almost_equal(
            source_model[10, 10], 0.13536114618182182 * 0.05**2, decimal=4
        )

    def test_lens_surface_brightness(self):
        lens_flux = self.imageModel.lens_surface_brightness(
            self.kwargs_lens_light, unconvolved=False
        )
        print(np.sum(lens_flux), "test lens flux")
        npt.assert_almost_equal(lens_flux[50, 50], 0.0010788981265391802, decimal=4)
        # npt.assert_almost_equal(lens_flux[50, 50], 0.54214440654021534 * 0.05 ** 2, decimal=4)

        lens_flux = self.imageModel.lens_surface_brightness(
            self.kwargs_lens_light, unconvolved=True
        )
        npt.assert_almost_equal(
            lens_flux[50, 50], 4.7310552067454452 * 0.05**2, decimal=4
        )

    def test_image_linear_solve(self):
        model, error_map, cov_param, param = self.imageModel.image_linear_solve(
            self.kwargs_lens,
            self.kwargs_source,
            self.kwargs_lens_light,
            self.kwargs_ps,
            inv_bool=False,
        )
        chi2_reduced = self.imageModel.reduced_chi2(model, error_map)
        npt.assert_almost_equal(chi2_reduced, 1, decimal=1)

    def test_linear_response_matrix(self):
        A = self.imageModel.linear_response_matrix(
            self.kwargs_lens, self.kwargs_source, self.kwargs_lens_light, self.kwargs_ps
        )
        n, m = np.shape(A)
        assert n == 3
        assert m == 100 * 100

    def test_image_with_params(self):
        model = self.imageModel.image(
            self.kwargs_lens,
            self.kwargs_source,
            self.kwargs_lens_light,
            self.kwargs_ps,
            unconvolved=False,
            source_add=True,
            lens_light_add=True,
            point_source_add=True,
        )
        error_map = self.imageModel._error_map_psf(self.kwargs_lens, self.kwargs_ps)
        chi2_reduced = self.imageModel.reduced_chi2(model, error_map)
        npt.assert_almost_equal(chi2_reduced, 1, decimal=1)

    def test_likelihood_data_given_model(self):
<<<<<<< HEAD
        logL, param = self.imageModel.likelihood_data_given_model(self.kwargs_lens, self.kwargs_source, self.kwargs_lens_light, self.kwargs_ps, source_marg=False)
        npt.assert_almost_equal(logL, -5000, decimal=-3)

        logLmarg, _ = self.imageModel.likelihood_data_given_model(self.kwargs_lens, self.kwargs_source, self.kwargs_lens_light,
                                                               self.kwargs_ps, source_marg=True)
=======
        logL = self.imageModel.likelihood_data_given_model(
            self.kwargs_lens,
            self.kwargs_source,
            self.kwargs_lens_light,
            self.kwargs_ps,
            source_marg=False,
        )
        npt.assert_almost_equal(logL, -5000, decimal=-3)

        logLmarg = self.imageModel.likelihood_data_given_model(
            self.kwargs_lens,
            self.kwargs_source,
            self.kwargs_lens_light,
            self.kwargs_ps,
            source_marg=True,
        )
>>>>>>> 079f91d2
        npt.assert_almost_equal(logL - logLmarg, 0, decimal=-3)
        assert logLmarg < logL

    def test_reduced_residuals(self):
        model = sim_util.simulate_simple(
            self.imageModel,
            self.kwargs_lens,
            self.kwargs_source,
            self.kwargs_lens_light,
            self.kwargs_ps,
            no_noise=True,
        )
        residuals = self.imageModel.reduced_residuals(model, error_map=0)
        npt.assert_almost_equal(np.std(residuals), 1.01, decimal=1)

        chi2 = self.imageModel.reduced_chi2(model, error_map=0)
        npt.assert_almost_equal(chi2, 1, decimal=1)

    def test_numData_evaluate(self):
        numData = self.imageModel.num_data_evaluate
        assert numData == 10000

    def test_num_param_linear(self):
        num_param_linear = self.imageModel.num_param_linear(
            self.kwargs_lens, self.kwargs_source, self.kwargs_lens_light, self.kwargs_ps
        )
        assert num_param_linear == 3

    def test_update_data(self):
        kwargs_data = sim_util.data_configure_simple(
            numPix=10, deltaPix=1, exposure_time=1, background_rms=1, inverse=True
        )
        data_class = ImageData(**kwargs_data)
        self.imageModel.update_data(data_class)
        assert self.imageModel.Data.num_pixel == 100

    def test_point_source_rendering(self):
        # initialize data

        numPix = 100
        deltaPix = 0.05
        kwargs_data = sim_util.data_configure_simple(
            numPix, deltaPix, exposure_time=1, background_rms=1
        )
        data_class = ImageData(**kwargs_data)
        kernel = np.zeros((5, 5))
        kernel[2, 2] = 1
        kwargs_psf = {
            "kernel_point_source": kernel,
            "psf_type": "PIXEL",
            "psf_error_map": np.ones_like(kernel) * 0.001,
        }
        psf_class = PSF(**kwargs_psf)
        lens_model_class = LensModel(["SPEP"])
        source_model_class = LightModel([])
        lens_light_model_class = LightModel([])
        kwargs_numerics = {
            "supersampling_factor": 2,
            "supersampling_convolution": True,
            "point_source_supersampling_factor": 1,
        }
        point_source_class = PointSource(
            point_source_type_list=["LENSED_POSITION"], fixed_magnification_list=[False]
        )
        makeImage = ImageModel(
            data_class,
            psf_class,
            lens_model_class,
            source_model_class,
            lens_light_model_class,
            point_source_class,
            kwargs_numerics=kwargs_numerics,
        )
        # chose point source positions
        x_pix = np.array([10, 5, 10, 90])
        y_pix = np.array([40, 50, 60, 50])
        ra_pos, dec_pos = makeImage.Data.map_pix2coord(x_pix, y_pix)
        e1, e2 = param_util.phi_q2_ellipticity(0, 0.8)
        kwargs_lens_init = [
            {"theta_E": 1, "gamma": 2, "e1": e1, "e2": e2, "center_x": 0, "center_y": 0}
        ]
        kwargs_else = [
            {
                "ra_image": ra_pos,
                "dec_image": dec_pos,
                "point_amp": np.ones_like(ra_pos),
            }
        ]
        image = makeImage.image(
            kwargs_lens_init,
            kwargs_source={},
            kwargs_lens_light={},
            kwargs_ps=kwargs_else,
        )
        # print(np.shape(model), 'test')
        # image = makeImage.ImageNumerics.array2image(model)
        for i in range(len(x_pix)):
            npt.assert_almost_equal(image[y_pix[i], x_pix[i]], 1, decimal=2)

        x_pix = np.array([10.5, 5.5, 10.5, 90.5])
        y_pix = np.array([40, 50, 60, 50])
        ra_pos, dec_pos = makeImage.Data.map_pix2coord(x_pix, y_pix)
        phi, q = 0.0, 0.8
        e1, e2 = param_util.phi_q2_ellipticity(phi, q)
        kwargs_lens_init = [
            {"theta_E": 1, "gamma": 2, "e1": e1, "e2": e2, "center_x": 0, "center_y": 0}
        ]
        kwargs_else = [
            {
                "ra_image": ra_pos,
                "dec_image": dec_pos,
                "point_amp": np.ones_like(ra_pos),
            }
        ]
        image = makeImage.image(
            kwargs_lens_init,
            kwargs_source={},
            kwargs_lens_light={},
            kwargs_ps=kwargs_else,
        )
        # image = makeImage.ImageNumerics.array2image(model)
        for i in range(len(x_pix)):
            print(int(y_pix[i]), int(x_pix[i] + 0.5))
            npt.assert_almost_equal(image[int(y_pix[i]), int(x_pix[i])], 0.5, decimal=1)
            npt.assert_almost_equal(
                image[int(y_pix[i]), int(x_pix[i] + 0.5)], 0.5, decimal=1
            )

    def test_point_source(self):
        pointSource = PointSource(
            point_source_type_list=["SOURCE_POSITION"], fixed_magnification_list=[True]
        )
        kwargs_ps = [{"source_amp": 1000, "ra_source": 0.1, "dec_source": 0.1}]
        lensModel = LensModel(lens_model_list=["SIS"])
        kwargs_lens = [{"theta_E": 1, "center_x": 0, "center_y": 0}]
        numPix = 64
        deltaPix = 0.13
        kwargs_data = sim_util.data_configure_simple(
            numPix, deltaPix, exposure_time=1, background_rms=1
        )
        data_class = ImageData(**kwargs_data)

        psf_type = "GAUSSIAN"
        fwhm = 0.9
        kwargs_psf = {"psf_type": psf_type, "fwhm": fwhm}
        psf_class = PSF(**kwargs_psf)
        imageModel = ImageModel(
            data_class=data_class,
            psf_class=psf_class,
            lens_model_class=lensModel,
            point_source_class=pointSource,
        )
        image = imageModel.image(kwargs_lens=kwargs_lens, kwargs_ps=kwargs_ps)
        assert np.sum(image) > 0

    def test_error_map_source(self):
        sourceModel = LightModel(light_model_list=["UNIFORM", "UNIFORM"])

        kwargs_data = sim_util.data_configure_simple(
            numPix=10, deltaPix=1, exposure_time=1, background_rms=1
        )
        data_class = ImageData(**kwargs_data)

        psf_type = "GAUSSIAN"
        fwhm = 0.9
        kwargs_psf = {"psf_type": psf_type, "fwhm": fwhm}
        psf_class = PSF(**kwargs_psf)
        imageModel = ImageLinearFit(
            data_class=data_class,
            psf_class=psf_class,
            lens_model_class=None,
            point_source_class=None,
            source_model_class=sourceModel,
        )

        x_grid, y_grid = util.make_grid(numPix=10, deltapix=1)
        error_map = imageModel.error_map_source(
            kwargs_source=[{"amp": 1}, {"amp": 1}],
            x_grid=x_grid,
            y_grid=y_grid,
            cov_param=np.array([[1, 0], [0, 1]]),
        )
        assert error_map[0] == 2

    def test_create_empty(self):
        kwargs_data = sim_util.data_configure_simple(
            numPix=10, deltaPix=1, exposure_time=1, background_rms=1
        )
        data_class = ImageData(**kwargs_data)
        imageModel_empty = ImageModel(data_class, PSF())
        assert imageModel_empty._psf_error_map == False

        flux = imageModel_empty.lens_surface_brightness(kwargs_lens_light=None)
        assert flux.all() == 0

    def test_extinction_map(self):
        kwargs_data = sim_util.data_configure_simple(
            numPix=10, deltaPix=1, exposure_time=1, background_rms=1
        )
        data_class = ImageData(**kwargs_data)
        extinction_class = DifferentialExtinction(
            optical_depth_model=["UNIFORM"], tau0_index=0
        )
        imageModel = ImageModel(data_class, PSF(), extinction_class=extinction_class)
        extinction = imageModel.extinction_map(
            kwargs_extinction=[{"amp": 1}], kwargs_special={"tau0_list": [1, 0, 0]}
        )
        npt.assert_almost_equal(extinction, np.exp(-1))

    def test_error_response(self):
        C_D_response, model_error = self.imageModel._error_response(
            self.kwargs_lens, self.kwargs_ps, kwargs_special=None
        )
        assert len(model_error) == 100
        print(np.sum(model_error))
        npt.assert_almost_equal(np.sum(model_error), 0.0019271126921470687, decimal=3)

    def test_point_source_linear_response_set(self):
        kwargs_special = {"delta_x_image": [0.1, 0.1], "delta_y_image": [-0.1, -0.1]}
        (
            ra_pos,
            dec_pos,
            amp,
            num_point,
        ) = self.imageModel.point_source_linear_response_set(
            self.kwargs_ps, self.kwargs_lens, kwargs_special, with_amp=True
        )
        ra, dec = self.imageModel.PointSource.image_position(
            self.kwargs_ps, self.kwargs_lens
        )
        npt.assert_almost_equal(ra[0][0], ra_pos[0][0] - 0.1, decimal=5)

    def test_displace_astrometry(self):
        kwargs_special = {
            "delta_x_image": np.array([0.1, 0.1]),
            "delta_y_image": np.array([-0.1, -0.1]),
        }
        x_pos, y_pos = np.array([0, 0]), np.array([0, 0])
        x_shift, y_shift = self.imageModel._displace_astrometry(
            x_pos, y_pos, kwargs_special=kwargs_special
        )
        assert x_pos[0] == 0
        assert x_shift[0] == kwargs_special["delta_x_image"][0]
        assert y_pos[0] == 0
        assert y_shift[0] == kwargs_special["delta_y_image"][0]


if __name__ == "__main__":
    pytest.main()<|MERGE_RESOLUTION|>--- conflicted
+++ resolved
@@ -208,30 +208,22 @@
         npt.assert_almost_equal(chi2_reduced, 1, decimal=1)
 
     def test_likelihood_data_given_model(self):
-<<<<<<< HEAD
-        logL, param = self.imageModel.likelihood_data_given_model(self.kwargs_lens, self.kwargs_source, self.kwargs_lens_light, self.kwargs_ps, source_marg=False)
+        logL, param = self.imageModel.likelihood_data_given_model(
+            self.kwargs_lens,
+            self.kwargs_source,
+            self.kwargs_lens_light,
+            self.kwargs_ps,
+            source_marg=False,
+        )
         npt.assert_almost_equal(logL, -5000, decimal=-3)
 
-        logLmarg, _ = self.imageModel.likelihood_data_given_model(self.kwargs_lens, self.kwargs_source, self.kwargs_lens_light,
-                                                               self.kwargs_ps, source_marg=True)
-=======
-        logL = self.imageModel.likelihood_data_given_model(
-            self.kwargs_lens,
-            self.kwargs_source,
-            self.kwargs_lens_light,
-            self.kwargs_ps,
-            source_marg=False,
-        )
-        npt.assert_almost_equal(logL, -5000, decimal=-3)
-
-        logLmarg = self.imageModel.likelihood_data_given_model(
+        logLmarg, _ = self.imageModel.likelihood_data_given_model(
             self.kwargs_lens,
             self.kwargs_source,
             self.kwargs_lens_light,
             self.kwargs_ps,
             source_marg=True,
         )
->>>>>>> 079f91d2
         npt.assert_almost_equal(logL - logLmarg, 0, decimal=-3)
         assert logLmarg < logL
 
