__author__ = "dgilman"

from lenstronomy.LensModel.lens_model import LensModel
import numpy as np


class MultiplaneFast(object):
    """This class accelerates ray tracing computations in multi plane lensing for
    quadruple image lenses by only computing the deflection from objects in front of the
    main deflector at z_lens one time.

    The first ray tracing computation through the foreground is saved and re-used, but
    it will always have the same shape as the initial x_image, y_image arrays.
    """

    def __init__(
        self,
        x_image,
        y_image,
        z_lens,
        z_source,
        lens_model_list,
        redshift_list,
        astropy_instance,
        param_class,
        foreground_rays,
        tol_source=1e-5,
        numerical_alpha_class=None,
    ):
        """

        :param x_image: x_image to fit
        :param y_image: y_image to fit
        :param z_lens: lens redshift
        :param z_source: source redshift
        :param lens_model_list: list of lens models
        :param redshift_list: list of lens redshifts
        :param astropy_instance: instance of astropy to pass to lens model
        :param param_class: an instance of ParamClass (see documentation in QuadOptimmizer.param_manager)
        :param foreground_rays: (optional) pre-computed foreground rays from a previous iteration, if they are not specified
         they will be re-computed
        :param tol_source: source plane chi^2 sigma
        :param numerical_alpha_class: class for computing numerically tabulated deflection angles
        """

        self.lensModel = LensModel(
            lens_model_list,
            z_lens,
            z_source,
            redshift_list,
            astropy_instance,
            multi_plane=True,
            numerical_alpha_class=numerical_alpha_class,
        )

        lensmodel_list_to_vary = lens_model_list[0 : param_class.to_vary_index]
        redshift_list_to_vary = redshift_list[0 : param_class.to_vary_index]
        lensmodel_list_fixed = lens_model_list[param_class.to_vary_index :]
        redshift_list_fixed = redshift_list[param_class.to_vary_index :]

        self.lens_model_to_vary = LensModel(
            lensmodel_list_to_vary,
            z_lens,
            z_source,
            redshift_list_to_vary,
            cosmo=astropy_instance,
            multi_plane=True,
            numerical_alpha_class=numerical_alpha_class,
        )

        self.lens_model_fixed = LensModel(
            lensmodel_list_fixed,
            z_lens,
            z_source,
            redshift_list_fixed,
            cosmo=astropy_instance,
            multi_plane=True,
            numerical_alpha_class=numerical_alpha_class,
        )

        self._z_lens = z_lens

        self._z_source = z_source

        self._x_image = x_image
        self._y_image = y_image
        self._param_class = param_class

        self._tol_source = tol_source

        self._foreground_rays = foreground_rays

    def chi_square(self, args_lens, *args, **kwargs):
        """

        :param args_lens: array of lens model parameters being optimized, computed from kwargs_lens in a specified
         param_class, see documentation in QuadOptimizer.param_manager
        :return: total chi^2 penalty (source chi^2 + param chi^2), where param chi^2 is computed by the specified
         param_class
        """
        source_plane_penlty = self.source_plane_chi_square(args_lens)

        param_penalty = self._param_class.param_chi_square_penalty(args_lens)

        return source_plane_penlty + param_penalty

    def logL(self, args_lens, *args, **kwargs):
        """

        :param args_lens: array of lens model parameters being optimized, computed from kwargs_lens in a specified
         param_class, see documentation in QuadOptimizer.param_manager
        :return: the log likelihood corresponding to the given chi^2
        """
        chi_square = self.chi_square(args_lens)

        return -0.5 * chi_square

    def source_plane_chi_square(self, args_lens, *args, **kwargs):
        """

        :param args_lens: array of lens model parameters being optimized, computed from kwargs_lens in a specified
         param_class, see documentation in QuadOptimizer.param_manager
        :return: chi2 penalty for the source position (all images must map to the same source coordinate)
        """

        betax, betay = self.ray_shooting_fast(args_lens)

        dx_source = (
            (betax[0] - betax[1]) ** 2
            + (betax[0] - betax[2]) ** 2
            + (betax[0] - betax[3]) ** 2
            + (betax[1] - betax[2]) ** 2
            + (betax[1] - betax[3]) ** 2
            + (betax[2] - betax[3]) ** 2
        )
        dy_source = (
            (betay[0] - betay[1]) ** 2
            + (betay[0] - betay[2]) ** 2
            + (betay[0] - betay[3]) ** 2
            + (betay[1] - betay[2]) ** 2
            + (betay[1] - betay[3]) ** 2
            + (betay[2] - betay[3]) ** 2
        )

        chi_square = 0.5 * (dx_source + dy_source) / self._tol_source**2

        return chi_square

    def ray_shooting_fast(self, args_lens):
        """Performs a ray tracing computation through observed coordinates on the sky
        (self._x_image, self._y_image) to the source plane, returning the final
        coordinates of each ray on the source plane.

        :param args_lens: An array of parameters being optimized. The array is computed
            from a set of key word arguments by an instance of ParamClass (see
            documentation in QuadOptimizer.param_manager)
        :return: the xy coordinate of each ray traced back to the source plane
        """

        # these do not depend on kwargs_lens_array
        x, y, alpha_x, alpha_y = self._ray_shooting_fast_foreground()

        # convert array into new kwargs dictionary
        kw = self._param_class.args_to_kwargs(args_lens)
        index = self._param_class.to_vary_index
        kwargs_lens = kw[0:index]
        # evaluate main deflector deflection angles
<<<<<<< HEAD
        x, y, alpha_x, alpha_y = self.lens_model_to_vary.lens_model.ray_shooting_partial_comoving(
            x, y, alpha_x, alpha_y, self._z_lens, self._z_lens, kwargs_lens, include_z_start=True)

        # ray trace through background halos
        kwargs_lens = kw[index:]
        x, y, _, _ = self.lens_model_fixed.lens_model.ray_shooting_partial_comoving(
            x, y, alpha_x, alpha_y, self._z_lens, self._z_source, kwargs_lens, check_convention=False)
=======
        (
            x,
            y,
            alpha_x,
            alpha_y,
        ) = self.lens_model_to_vary.lens_model.ray_shooting_partial(
            x,
            y,
            alpha_x,
            alpha_y,
            self._z_lens,
            self._z_lens,
            kwargs_lens,
            include_z_start=True,
        )

        # ray trace through background halos
        kwargs_lens = kw[index:]
        x, y, _, _ = self.lens_model_fixed.lens_model.ray_shooting_partial(
            x,
            y,
            alpha_x,
            alpha_y,
            self._z_lens,
            self._z_source,
            kwargs_lens,
            check_convention=False,
        )
>>>>>>> 536052cd

        beta_x, beta_y = self.lens_model_fixed.lens_model.co_moving2angle_source(x, y)

        return beta_x, beta_y

    def _ray_shooting_fast_foreground(self):
        """Does the ray tracing through the foreground halos only once."""

        if self._foreground_rays is None:
            # These do not depend on the kwargs being optimized for
            kw = self._param_class.kwargs_lens
            index = self._param_class.to_vary_index
            kwargs_lens = kw[index:]

            x0, y0 = np.zeros_like(self._x_image), np.zeros_like(self._y_image)
<<<<<<< HEAD
            x, y, alpha_x, alpha_y = self.lens_model_fixed.lens_model.ray_shooting_partial_comoving(
                x0, y0, self._x_image, self._y_image, z_start=0.,
                                                         z_stop=self._z_lens, kwargs_lens=kwargs_lens)
=======
            (
                x,
                y,
                alpha_x,
                alpha_y,
            ) = self.lens_model_fixed.lens_model.ray_shooting_partial(
                x0,
                y0,
                self._x_image,
                self._y_image,
                z_start=0.0,
                z_stop=self._z_lens,
                kwargs_lens=kwargs_lens,
            )
>>>>>>> 536052cd

            self._foreground_rays = (x, y, alpha_x, alpha_y)

        return (
            self._foreground_rays[0],
            self._foreground_rays[1],
            self._foreground_rays[2],
            self._foreground_rays[3],
        )<|MERGE_RESOLUTION|>--- conflicted
+++ resolved
@@ -165,7 +165,7 @@
         index = self._param_class.to_vary_index
         kwargs_lens = kw[0:index]
         # evaluate main deflector deflection angles
-<<<<<<< HEAD
+
         x, y, alpha_x, alpha_y = self.lens_model_to_vary.lens_model.ray_shooting_partial_comoving(
             x, y, alpha_x, alpha_y, self._z_lens, self._z_lens, kwargs_lens, include_z_start=True)
 
@@ -173,36 +173,6 @@
         kwargs_lens = kw[index:]
         x, y, _, _ = self.lens_model_fixed.lens_model.ray_shooting_partial_comoving(
             x, y, alpha_x, alpha_y, self._z_lens, self._z_source, kwargs_lens, check_convention=False)
-=======
-        (
-            x,
-            y,
-            alpha_x,
-            alpha_y,
-        ) = self.lens_model_to_vary.lens_model.ray_shooting_partial(
-            x,
-            y,
-            alpha_x,
-            alpha_y,
-            self._z_lens,
-            self._z_lens,
-            kwargs_lens,
-            include_z_start=True,
-        )
-
-        # ray trace through background halos
-        kwargs_lens = kw[index:]
-        x, y, _, _ = self.lens_model_fixed.lens_model.ray_shooting_partial(
-            x,
-            y,
-            alpha_x,
-            alpha_y,
-            self._z_lens,
-            self._z_source,
-            kwargs_lens,
-            check_convention=False,
-        )
->>>>>>> 536052cd
 
         beta_x, beta_y = self.lens_model_fixed.lens_model.co_moving2angle_source(x, y)
 
@@ -218,26 +188,11 @@
             kwargs_lens = kw[index:]
 
             x0, y0 = np.zeros_like(self._x_image), np.zeros_like(self._y_image)
-<<<<<<< HEAD
+
             x, y, alpha_x, alpha_y = self.lens_model_fixed.lens_model.ray_shooting_partial_comoving(
                 x0, y0, self._x_image, self._y_image, z_start=0.,
                                                          z_stop=self._z_lens, kwargs_lens=kwargs_lens)
-=======
-            (
-                x,
-                y,
-                alpha_x,
-                alpha_y,
-            ) = self.lens_model_fixed.lens_model.ray_shooting_partial(
-                x0,
-                y0,
-                self._x_image,
-                self._y_image,
-                z_start=0.0,
-                z_stop=self._z_lens,
-                kwargs_lens=kwargs_lens,
-            )
->>>>>>> 536052cd
+
 
             self._foreground_rays = (x, y, alpha_x, alpha_y)
 
