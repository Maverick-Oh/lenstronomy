--- conflicted
+++ resolved
@@ -69,10 +69,7 @@
         init_pos=None,
         mpi=False,
         print_key="PSO",
-<<<<<<< HEAD
-=======
         verbose=True
->>>>>>> af02328e
     ):
         """Return the best fit for the lens model on catalogue basis with particle swarm
         optimizer.
@@ -88,10 +85,7 @@
         :param init_pos: numpy array, position of the initial best guess model
         :param mpi: bool, if True, makes instance of MPIPool to allow for MPI execution
         :param print_key: string, prints the process name in the progress bar (optional)
-<<<<<<< HEAD
-=======
         :param verbose: suppress or turn on print statements
->>>>>>> af02328e
         :return: kwargs_result (of best fit), [lnlikelihood of samples, positions of
             samples, velocity of samples])
         """
@@ -118,48 +112,27 @@
 
         pso.set_global_best(init_pos, [0] * len(init_pos), self.chain.logL(init_pos))
 
-<<<<<<< HEAD
-        if pool.is_master():
-=======
         if pool.is_master() and verbose:
->>>>>>> af02328e
             print("Computing the %s ..." % print_key)
 
         time_start = time.time()
 
-<<<<<<< HEAD
-        result, [log_likelihood_list, pos_list, vel_list] = pso.optimize(n_iterations)
-
-        if pool.is_master():
-            kwargs_return = self.chain.param.args2kwargs(result)
-            print(
-=======
         result, [log_likelihood_list, pos_list, vel_list] = pso.optimize(n_iterations, verbose=verbose)
 
         if pool.is_master():
             kwargs_return = self.chain.param.args2kwargs(result)
             if verbose:
                 print(
->>>>>>> af02328e
                 pso.global_best.fitness
                 * 2
                 / (max(self.chain.effective_num_data_points(**kwargs_return), 1)),
                 "reduced X^2 of best position",
-<<<<<<< HEAD
-            )
-            print(pso.global_best.fitness, "log likelihood")
-            self._print_result(result=result)
-            time_end = time.time()
-            print(time_end - time_start, "time used for ", print_key)
-            print("===================")
-=======
                 )
                 print(pso.global_best.fitness, "log likelihood")
                 self._print_result(result=result)
                 time_end = time.time()
                 print(time_end - time_start, "time used for ", print_key)
                 print("===================")
->>>>>>> af02328e
         return result, [log_likelihood_list, pos_list, vel_list]
 
     def mcmc_emcee(
