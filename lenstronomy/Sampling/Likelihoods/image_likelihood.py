import numpy as np
from lenstronomy.Util import class_creator

__all__ = ["ImageLikelihood"]


class ImageLikelihood(object):
    """Manages imaging data likelihoods."""

    def __init__(
        self,
        multi_band_list,
        multi_band_type,
        kwargs_model,
        bands_compute=None,
        image_likelihood_mask_list=None,
        source_marg=False,
        linear_prior=None,
        check_positive_flux=False,
        kwargs_pixelbased=None,
        linear_solver=True,
    ):
        """

        :param bands_compute: list of bools with same length as data objects, indicates which "band" to include in the
         fitting
        :param image_likelihood_mask_list: list of boolean 2d arrays of size of images marking the pixels to be
         evaluated in the likelihood
        :param source_marg: marginalization addition on the imaging likelihood based on the covariance of the inferred
         linear coefficients
        :param linear_prior: float or list of floats (when multi-linear setting is chosen) indicating the range of
         linear amplitude priors when computing the marginalization term.
        :param check_positive_flux: bool, option to punish models that do not have all positive linear amplitude
         parameters
        :param kwargs_pixelbased: keyword arguments with various settings related to the pixel-based solver
         (see SLITronomy documentation)
        :param linear_solver: bool, if True (default) fixes the linear amplitude parameters 'amp' (avoid sampling) such
         that they get overwritten by the linear solver solution.
        """
        self.imSim = class_creator.create_im_sim(
            multi_band_list,
            multi_band_type,
            kwargs_model,
            bands_compute=bands_compute,
            image_likelihood_mask_list=image_likelihood_mask_list,
            kwargs_pixelbased=kwargs_pixelbased,
            linear_solver=linear_solver,
        )
        self._model_type = self.imSim.type
        self._source_marg = source_marg
        self._linear_prior = linear_prior
        self._check_positive_flux = check_positive_flux

<<<<<<< HEAD
    def logL(self, kwargs_lens=None, kwargs_source=None, kwargs_lens_light=None, kwargs_ps=None, kwargs_special=None,
             kwargs_extinction=None, **kwargs):
=======
    def logL(
        self,
        kwargs_lens=None,
        kwargs_source=None,
        kwargs_lens_light=None,
        kwargs_ps=None,
        kwargs_special=None,
        kwargs_extinction=None,
    ):
>>>>>>> 079f91d2
        """

        :param kwargs_lens: lens model keyword argument list according to LensModel module
        :param kwargs_source: source light keyword argument list according to LightModel module
        :param kwargs_lens_light: deflector light (not lensed) keyword argument list according to LightModel module
        :param kwargs_ps: point source keyword argument list according to PointSource module
        :param kwargs_special: special keyword argument list as part of the Param module
        :param kwargs_extinction: extinction parameter keyword argument list according to LightModel module
        :return: log likelihood of the data given the model, linear parameter inversion list
        """
<<<<<<< HEAD
        logL, param = self.imSim.likelihood_data_given_model(kwargs_lens, kwargs_source, kwargs_lens_light, kwargs_ps,
                                                      kwargs_extinction=kwargs_extinction,
                                                      kwargs_special=kwargs_special,
                                                      source_marg=self._source_marg, linear_prior=self._linear_prior,
                                                      check_positive_flux=self._check_positive_flux)
        if np.isnan(logL) is True:
            return -10 ** 15
        return logL, param
=======
        logL = self.imSim.likelihood_data_given_model(
            kwargs_lens,
            kwargs_source,
            kwargs_lens_light,
            kwargs_ps,
            kwargs_extinction=kwargs_extinction,
            kwargs_special=kwargs_special,
            source_marg=self._source_marg,
            linear_prior=self._linear_prior,
            check_positive_flux=self._check_positive_flux,
        )
        if np.isnan(logL) is True:
            return -(10**15)
        return logL
>>>>>>> 079f91d2

    @property
    def num_data(self):
        """

        :return: number of image data points
        """
        return self.imSim.num_data_evaluate

<<<<<<< HEAD
    def num_param_linear(self, kwargs_lens=None, kwargs_source=None, kwargs_lens_light=None, kwargs_ps=None,
                         kwargs_special=None, kwargs_extinction=None, kwargs_tracer_source=None):
=======
    def num_param_linear(
        self,
        kwargs_lens=None,
        kwargs_source=None,
        kwargs_lens_light=None,
        kwargs_ps=None,
        kwargs_special=None,
        kwargs_extinction=None,
    ):
>>>>>>> 079f91d2
        """

        :return:  number of linear parameters solved for during the image reconstruction process
        """
        return self.imSim.num_param_linear(
            kwargs_lens, kwargs_source, kwargs_lens_light, kwargs_ps
        )

    def reset_point_source_cache(self, cache=True):
        """

        :param cache: boolean
        :return: None
        """
        self.imSim.reset_point_source_cache(cache=cache)<|MERGE_RESOLUTION|>--- conflicted
+++ resolved
@@ -51,10 +51,6 @@
         self._linear_prior = linear_prior
         self._check_positive_flux = check_positive_flux
 
-<<<<<<< HEAD
-    def logL(self, kwargs_lens=None, kwargs_source=None, kwargs_lens_light=None, kwargs_ps=None, kwargs_special=None,
-             kwargs_extinction=None, **kwargs):
-=======
     def logL(
         self,
         kwargs_lens=None,
@@ -63,8 +59,8 @@
         kwargs_ps=None,
         kwargs_special=None,
         kwargs_extinction=None,
+        **kwargs,
     ):
->>>>>>> 079f91d2
         """
 
         :param kwargs_lens: lens model keyword argument list according to LensModel module
@@ -75,17 +71,7 @@
         :param kwargs_extinction: extinction parameter keyword argument list according to LightModel module
         :return: log likelihood of the data given the model, linear parameter inversion list
         """
-<<<<<<< HEAD
-        logL, param = self.imSim.likelihood_data_given_model(kwargs_lens, kwargs_source, kwargs_lens_light, kwargs_ps,
-                                                      kwargs_extinction=kwargs_extinction,
-                                                      kwargs_special=kwargs_special,
-                                                      source_marg=self._source_marg, linear_prior=self._linear_prior,
-                                                      check_positive_flux=self._check_positive_flux)
-        if np.isnan(logL) is True:
-            return -10 ** 15
-        return logL, param
-=======
-        logL = self.imSim.likelihood_data_given_model(
+        logL, param = self.imSim.likelihood_data_given_model(
             kwargs_lens,
             kwargs_source,
             kwargs_lens_light,
@@ -97,9 +83,8 @@
             check_positive_flux=self._check_positive_flux,
         )
         if np.isnan(logL) is True:
-            return -(10**15)
-        return logL
->>>>>>> 079f91d2
+            return -(10**15), param
+        return logL, param
 
     @property
     def num_data(self):
@@ -109,10 +94,6 @@
         """
         return self.imSim.num_data_evaluate
 
-<<<<<<< HEAD
-    def num_param_linear(self, kwargs_lens=None, kwargs_source=None, kwargs_lens_light=None, kwargs_ps=None,
-                         kwargs_special=None, kwargs_extinction=None, kwargs_tracer_source=None):
-=======
     def num_param_linear(
         self,
         kwargs_lens=None,
@@ -121,8 +102,8 @@
         kwargs_ps=None,
         kwargs_special=None,
         kwargs_extinction=None,
+        kwargs_tracer_source=None,
     ):
->>>>>>> 079f91d2
         """
 
         :return:  number of linear parameters solved for during the image reconstruction process
