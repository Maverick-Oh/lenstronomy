--- conflicted
+++ resolved
@@ -7,15 +7,9 @@
     These includes cosmology relevant parameters, astrometric errors and overall scaling parameters.
     """
 
-<<<<<<< HEAD
-    def __init__(self, Ddt_sampling=False, mass_scaling=False, num_scale_factor=1, kwargs_fixed={}, kwargs_lower=None,
-                 kwargs_upper=None, point_source_offset=False, source_size=False, num_images=0, num_tau0=0,
-                 source_grid_offset=False):
-=======
     def __init__(self, Ddt_sampling=False, mass_scaling=False, num_scale_factor=1, kwargs_fixed=None, kwargs_lower=None,
                  kwargs_upper=None, point_source_offset=False, source_size=False, num_images=0, num_tau0=0,
-                 num_z_sampling=0):
->>>>>>> d43f7dc6
+                 num_z_sampling=0, source_grid_offset=False):
         """
 
         :param Ddt_sampling: bool, if True, samples the time-delay distance D_dt (in units of Mpc)
@@ -29,11 +23,9 @@
         :param num_images: number of point source images such that the point source offset parameters match their numbers
         :param source_size: bool, if True, samples a source size parameters to be evaluated in the flux ratio likelihood.
         :param num_tau0: integer, number of different optical depth re-normalization factors
-<<<<<<< HEAD
-        :param source_grid_offset: bool, if True, samples two parameters (x, y) for the offset of the pixelated source plane grid coordinates
-=======
         :param num_z_sampling: integer, number of different lens redshifts to be sampled
->>>>>>> d43f7dc6
+        :param source_grid_offset: bool, if True, samples two parameters (x, y) for the offset of the pixelated source plane grid coordinates.
+        Warning: this is only defined for pixel-based source modelluing (e.g. 'SLIT_STARLETS' light profile)
         """
 
         self._D_dt_sampling = Ddt_sampling
@@ -66,14 +58,11 @@
                 kwargs_lower['source_size'] = 0
             if self._num_tau0 > 0:
                 kwargs_lower['tau0_list'] = [0] * self._num_tau0
-<<<<<<< HEAD
+            if self._z_sampling is True:
+                kwargs_lower['z_sampling'] = [0] * self._num_z_sampling
             if self._source_grid_offset:
                 kwargs_lower['delta_x_source_grid'] = -100
                 kwargs_lower['delta_y_source_grid'] = -100
-=======
-            if self._z_sampling is True:
-                kwargs_lower['z_sampling'] = [0] * self._num_z_sampling
->>>>>>> d43f7dc6
         if kwargs_upper is None:
             kwargs_upper = {}
             if self._D_dt_sampling is True:
@@ -87,14 +76,11 @@
                 kwargs_upper[source_size] = 1
             if self._num_tau0 > 0:
                 kwargs_upper['tau0_list'] = [1000] * self._num_tau0
-<<<<<<< HEAD
+            if self._z_sampling is True:
+                kwargs_upper['z_sampling'] = [20] * self._num_z_sampling
             if self._source_grid_offset:
                 kwargs_upper['delta_x_source_grid'] = 100
                 kwargs_upper['delta_y_source_grid'] = 100
-=======
-            if self._z_sampling is True:
-                kwargs_upper['z_sampling'] = [20] * self._num_z_sampling
->>>>>>> d43f7dc6
         self.lower_limit = kwargs_lower
         self.upper_limit = kwargs_upper
 
@@ -141,26 +127,23 @@
                 i += self._num_tau0
             else:
                 kwargs_special['tau0_list'] = self._kwargs_fixed['tau0_list']
-<<<<<<< HEAD
-        if self._source_grid_offset:
-            if 'delta_x_source_grid' not in self._kwargs_fixed:
-                kwargs_special['delta_x_source_grid'] = args[i]
-                i += 1
-            else:
-                kwargs_special['delta_x_source_grid'] = self._kwargs_fixed['delta_x_source_grid']
-            if 'delta_y_source_grid' not in self._kwargs_fixed:
-                kwargs_special['delta_y_source_grid'] = args[i]
-                i += 1
-            else:
-                kwargs_special['delta_y_source_grid'] = self._kwargs_fixed['delta_y_source_grid']
-=======
         if self._z_sampling is True:
             if 'z_sampling' not in self._kwargs_fixed:
                 kwargs_special['z_sampling'] = args[i:i + self._num_z_sampling]
                 i += self._num_z_sampling
             else:
                 kwargs_special['z_sampling'] = self._kwargs_fixed['z_sampling']
->>>>>>> d43f7dc6
+        if self._source_grid_offset:
+            if 'delta_x_source_grid' not in self._kwargs_fixed:
+                kwargs_special['delta_x_source_grid'] = args[i]
+                i += 1
+            else:
+                kwargs_special['delta_x_source_grid'] = self._kwargs_fixed['delta_x_source_grid']
+            if 'delta_y_source_grid' not in self._kwargs_fixed:
+                kwargs_special['delta_y_source_grid'] = args[i]
+                i += 1
+            else:
+                kwargs_special['delta_y_source_grid'] = self._kwargs_fixed['delta_y_source_grid']
         return kwargs_special, i
 
     def set_params(self, kwargs_special):
@@ -191,18 +174,15 @@
             if 'tau0_list' not in self._kwargs_fixed:
                 for i in range(self._num_tau0):
                     args.append(kwargs_special['tau0_list'][i])
-<<<<<<< HEAD
+        if self._z_sampling is True:
+            if 'z_sampling' not in self._kwargs_fixed:
+                for i in range(self._num_z_sampling):
+                    args.append(kwargs_special['z_sampling'][i])
         if self._source_grid_offset is True:
             if 'delta_x_source_grid' not in self._kwargs_fixed:
                 args.append(kwargs_special['delta_x_source_grid'])
             if 'delta_y_source_grid' not in self._kwargs_fixed:
                 args.append(kwargs_special['delta_y_source_grid'])
-=======
-        if self._z_sampling is True:
-            if 'z_sampling' not in self._kwargs_fixed:
-                for i in range(self._num_z_sampling):
-                    args.append(kwargs_special['z_sampling'][i])
->>>>>>> d43f7dc6
         return args
 
     def num_param(self):
@@ -238,22 +218,17 @@
             if 'tau0_list' not in self._kwargs_fixed:
                 num += self._num_tau0
                 for i in range(self._num_tau0):
-<<<<<<< HEAD
-                    list.append('tau0')
-        if self._source_grid_offset is True:
-            if 'delta_x_source_grid' not in self._kwargs_fixed:
-                num += 1
-                list.append('delta_x_source_grid')
-            if 'delta_y_source_grid' not in self._kwargs_fixed:
-                num += 1
-                list.append('delta_y_source_grid')
-        return num, list
-=======
                     string_list.append('tau0')
         if self._z_sampling is True:
             if 'z_sampling' not in self._kwargs_fixed:
                 num += self._num_z_sampling
                 for i in range(self._num_z_sampling):
                     string_list.append('z')
-        return num, string_list
->>>>>>> d43f7dc6
+        if self._source_grid_offset is True:
+            if 'delta_x_source_grid' not in self._kwargs_fixed:
+                num += 1
+                string_list.append('delta_x_source_grid')
+            if 'delta_y_source_grid' not in self._kwargs_fixed:
+                num += 1
+                string_list.append('delta_y_source_grid')
+        return num, string_list