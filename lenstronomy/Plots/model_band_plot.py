--- conflicted
+++ resolved
@@ -175,11 +175,7 @@
 
     def normalized_residual_plot(self, ax, v_min=-6, v_max=6, font_size=15, text="Normalized Residuals",
                                  colorbar_label=r'(f${}_{\rm model}$ - f${}_{\rm data}$)/$\sigma$',
-<<<<<<< HEAD
-                                 no_arrow=False, color_bar = True, **kwargs):
-=======
                                  no_arrow=False, color_bar=True, **kwargs):
->>>>>>> 464297bf
         """
 
         :param ax:
