import copy
import numpy as np

import lenstronomy.Util.class_creator as class_creator
from lenstronomy.Plots.model_band_plot import ModelBandPlot
from lenstronomy.Analysis.image_reconstruction import check_solver_error

__all__ = ["ModelPlot"]


class ModelPlot(object):
    """Class that manages the summary plots of a lens model The class uses the same
    conventions as being used in the FittingSequence and interfaces with the ImSim
    module.

    The linear inversion is re-done given the likelihood settings in the init of this
    class (make sure this is the same as you perform the FittingSequence) to make sure
    the linear amplitude parameters are computed as they are not part of the output of
    the FittingSequence results.
    """

    def __init__(
        self,
        multi_band_list,
        kwargs_model,
        kwargs_params,
        image_likelihood_mask_list=None,
        bands_compute=None,
        multi_band_type="multi-linear",
        source_marg=False,
        linear_prior=None,
        arrow_size=0.02,
        cmap_string="gist_heat",
        fast_caustic=True,
        linear_solver=True,
    ):
        """

        :param multi_band_list: list of [[kwargs_data, kwargs_psf, kwargs_numerics], [], ..]
        :param multi_band_type: string, option when having multiple imaging data sets modelled simultaneously.
         Options are:
         - 'multi-linear': linear amplitudes are inferred on single data set
         - 'linear-joint': linear amplitudes ae jointly inferred
         - 'single-band': single band
        :param kwargs_model: model keyword arguments
        :param bands_compute: (optional), bool list to indicate which band to be included in the modeling
        :param image_likelihood_mask_list: list of image likelihood mask
         (same size as image_data with 1 indicating being evaluated and 0 being left out)
        :param kwargs_params: keyword arguments of 'kwargs_lens', 'kwargs_source' etc. as coming as kwargs_result from
         FittingSequence class
        :param source_marg:
        :param linear_prior:
        :param arrow_size:
        :param cmap_string:
        :param fast_caustic: boolean; if True, uses fast (but less accurate) caustic calculation method
        :param linear_solver: bool, if True (default) fixes the linear amplitude parameters 'amp' (avoid sampling) such
         that they get overwritten by the linear solver solution.
        """

        if bands_compute is None:
            bands_compute = [True] * len(multi_band_list)
        if multi_band_type == "single-band":
            multi_band_type = "multi-linear"  # this makes sure that the linear inversion outputs are coming in a list
        self._imageModel = class_creator.create_im_sim(
            multi_band_list,
            multi_band_type,
            kwargs_model,
            bands_compute=bands_compute,
            linear_solver=linear_solver,
            image_likelihood_mask_list=image_likelihood_mask_list,
        )

        kwargs_params_copy = copy.deepcopy(kwargs_params)
<<<<<<< HEAD
        kwargs_params_copy.pop('kwargs_tracer_source', None)
        model, error_map, cov_param, param = self._imageModel.image_linear_solve(inv_bool=True, **kwargs_params_copy)
=======
        model, error_map, cov_param, param = self._imageModel.image_linear_solve(
            inv_bool=True, **kwargs_params_copy
        )
>>>>>>> 079f91d2

        if linear_solver is False:
            if len(multi_band_list) > 1:
                raise ValueError(
                    "plotting the solution without the linear solver currently only works with one band."
                )

            im_sim = class_creator.create_im_sim(
                multi_band_list,
                "single-band",
                kwargs_model,
                bands_compute=bands_compute,
                linear_solver=linear_solver,
                image_likelihood_mask_list=image_likelihood_mask_list,
            )
            # overwrite model with initial input without linear solver applied
            model[0] = im_sim.image(**kwargs_params_copy)
            # retrieve amplitude parameters directly from kwargs_list
            param[0] = im_sim.linear_param_from_kwargs(
                kwargs_params["kwargs_source"],
                kwargs_params["kwargs_lens_light"],
                kwargs_params["kwargs_ps"],
            )
        else:
            # overwrite the keyword list with the linear solved 'amp' values
            for key in kwargs_params.keys():
                kwargs_params[key] = kwargs_params_copy[key]

        check_solver_error(param)
<<<<<<< HEAD
        log_l, _ = self._imageModel.likelihood_data_given_model(source_marg=source_marg, linear_prior=linear_prior,
                                                                **kwargs_params)
=======
        log_l = self._imageModel.likelihood_data_given_model(
            source_marg=source_marg, linear_prior=linear_prior, **kwargs_params
        )
>>>>>>> 079f91d2

        n_data = self._imageModel.num_data_evaluate
        if n_data > 0:
            print(
                log_l * 2 / n_data,
                "reduced X^2 of all evaluated imaging data combined "
                "(without degrees of freedom subtracted).",
            )

        self._band_plot_list = []
        self._index_list = []
        index = 0
        for i in range(len(multi_band_list)):
            if bands_compute[i] is True:
                if multi_band_type == "joint-linear":
                    param_i = param
                    cov_param_i = cov_param
                else:
                    param_i = param[index]
                    cov_param_i = cov_param[index]

                bandplot = ModelBandPlot(
                    multi_band_list,
                    kwargs_model,
                    model[index],
                    error_map[index],
                    cov_param_i,
                    param_i,
                    copy.deepcopy(kwargs_params),
                    likelihood_mask_list=image_likelihood_mask_list,
                    band_index=i,
                    arrow_size=arrow_size,
                    cmap_string=cmap_string,
                    fast_caustic=fast_caustic,
                )

                self._band_plot_list.append(bandplot)
                self._index_list.append(index)
            else:
                self._index_list.append(-1)
            index += 1

    def _select_band(self, band_index):
        """

        :param band_index: index of imaging band to be plotted
        :return: bandplot() instance of selected band, raises when band is not computed
        """
        i = self._index_list[band_index]
        if i == -1:
            raise ValueError("band %s is not computed or out of range." % band_index)
        i = int(i)
        return self._band_plot_list[i]

    def reconstruction_all_bands(self, **kwargs):
        """

        :param kwargs: arguments of plotting
        :return: 3 x n_data plot with data, model, reduced residual plots of all the images/bands that are being modeled

        """
        n_bands = len(self._band_plot_list)
        import matplotlib.pyplot as plt

        f, axes = plt.subplots(n_bands, 3, figsize=(12, 4 * n_bands))
        if n_bands == 1:  # make sure axis can be called as 2d array
            _axes = np.empty((1, 3), dtype=object)
            _axes[:] = axes
            axes = _axes
        i = 0
        for band_index in self._index_list:
            if band_index >= 0:
                axes[i, 0].set_title("image " + str(band_index))
                self.data_plot(ax=axes[i, 0], band_index=band_index, **kwargs)
                self.model_plot(
                    ax=axes[i, 1], image_names=True, band_index=band_index, **kwargs
                )
                self.normalized_residual_plot(
                    ax=axes[i, 2], v_min=-6, v_max=6, band_index=band_index, **kwargs
                )
                i += 1
        return f, axes

    def data_plot(self, band_index=0, **kwargs):
        """Illustrates data.

        :param band_index: index of band
        :param kwargs: arguments of plotting
        :return: plot instance
        """
        plot_band = self._select_band(band_index)
        return plot_band.data_plot(**kwargs)

    def model_plot(self, band_index=0, **kwargs):
        """Illustrates model.

        :param band_index: index of band
        :param kwargs: arguments of plotting
        :return: plot instance
        """
        plot_band = self._select_band(band_index)
        return plot_band.model_plot(**kwargs)

    def convergence_plot(self, band_index=0, **kwargs):
        """Illustrates lensing convergence in data frame.

        :param band_index: index of band
        :param kwargs: arguments of plotting
        :return: plot instance
        """
        plot_band = self._select_band(band_index)
        return plot_band.convergence_plot(**kwargs)

    def substructure_plot(self, band_index=0, **kwargs):
        """Illustrates substructure in the lens system.

        :param band_index: index of band
        :param kwargs: arguments of plotting
        :return: plot instance
        """
        plot_band = self._select_band(band_index)
        return plot_band.substructure_plot(**kwargs)

    def normalized_residual_plot(self, band_index=0, **kwargs):
        """Illustrates normalized residuals between data and model fit.

        :param band_index: index of band
        :param kwargs: arguments of plotting
        :return: plot instance
        """
        plot_band = self._select_band(band_index)
        return plot_band.normalized_residual_plot(**kwargs)

    def absolute_residual_plot(self, band_index=0, **kwargs):
        """Illustrates absolute residuals between data and model fit.

        :param band_index: index of band
        :param kwargs: arguments of plotting
        :return: plot instance
        """
        plot_band = self._select_band(band_index)
        return plot_band.absolute_residual_plot(**kwargs)

    def source_plot(self, band_index=0, **kwargs):
        """Illustrates reconstructed source (de-lensed de-convolved)

        :param band_index: index of band
        :param kwargs: arguments of plotting
        :return: plot instance
        """
        plot_band = self._select_band(band_index)
        return plot_band.source_plot(**kwargs)

    def error_map_source_plot(self, band_index=0, **kwargs):
        """Illustrates surface brightness variance in the reconstruction in the source
        plane.

        :param band_index: index of band
        :param kwargs: arguments of plotting
        :return: plot instance
        """
        plot_band = self._select_band(band_index)
        return plot_band.error_map_source_plot(**kwargs)

    def magnification_plot(self, band_index=0, **kwargs):
        """Illustrates lensing magnification in the field of view of the data frame.

        :param band_index: index of band
        :param kwargs: arguments of plotting
        :return: plot instance
        """
        plot_band = self._select_band(band_index)
        return plot_band.magnification_plot(**kwargs)

    def deflection_plot(self, band_index=0, **kwargs):
        """Illustrates lensing deflections on the field of view of the data frame.

        :param band_index: index of band
        :param kwargs: arguments of plotting
        :return: plot instance
        """
        plot_band = self._select_band(band_index)
        return plot_band.deflection_plot(**kwargs)

    def decomposition_plot(self, band_index=0, **kwargs):
        """Illustrates decomposition of model components.

        :param band_index: index of band
        :param kwargs: arguments of plotting
        :return: plot instance
        """
        plot_band = self._select_band(band_index)
        return plot_band.decomposition_plot(**kwargs)

    def subtract_from_data_plot(self, band_index=0, **kwargs):
        """Subtracts individual model components from the data.

        :param band_index: index of band
        :param kwargs: arguments of plotting
        :return: plot instance
        """
        plot_band = self._select_band(band_index)
        return plot_band.subtract_from_data_plot(**kwargs)

    def plot_main(self, band_index=0, **kwargs):
        """Plot a set of 'main' modelling diagnostics.

        :param band_index: index of band
        :param kwargs: arguments of plotting
        :return: plot instance
        """
        plot_band = self._select_band(band_index)
        return plot_band.plot_main(**kwargs)

    def plot_separate(self, band_index=0):
        """Plot a set of 'main' modelling diagnostics.

        :param band_index: index of band
        :return: plot instance
        """
        plot_band = self._select_band(band_index)
        return plot_band.plot_separate()

    def plot_subtract_from_data_all(self, band_index=0):
        """Plot a set of 'main' modelling diagnostics.

        :param band_index: index of band
        :return: plot instance
        """
        plot_band = self._select_band(band_index)
        return plot_band.plot_subtract_from_data_all()

    def plot_extinction_map(self, band_index=0, **kwargs):
        """

        :param band_index: index of band
        :param kwargs: arguments of plotting
        :return: plot instance of differential extinction map
        """
        plot_band = self._select_band(band_index)
        return plot_band.plot_extinction_map(**kwargs)

    def source(self, band_index=0, **kwargs):
        """

        :param band_index: index of band
        :param kwargs: keyword arguments accessible in model_band_plot.source()
        :return: 2d array of source surface brightness
        """
        plot_band = self._select_band(band_index)
        return plot_band.source(**kwargs)<|MERGE_RESOLUTION|>--- conflicted
+++ resolved
@@ -71,14 +71,10 @@
         )
 
         kwargs_params_copy = copy.deepcopy(kwargs_params)
-<<<<<<< HEAD
         kwargs_params_copy.pop('kwargs_tracer_source', None)
-        model, error_map, cov_param, param = self._imageModel.image_linear_solve(inv_bool=True, **kwargs_params_copy)
-=======
         model, error_map, cov_param, param = self._imageModel.image_linear_solve(
             inv_bool=True, **kwargs_params_copy
         )
->>>>>>> 079f91d2
 
         if linear_solver is False:
             if len(multi_band_list) > 1:
@@ -108,14 +104,9 @@
                 kwargs_params[key] = kwargs_params_copy[key]
 
         check_solver_error(param)
-<<<<<<< HEAD
-        log_l, _ = self._imageModel.likelihood_data_given_model(source_marg=source_marg, linear_prior=linear_prior,
-                                                                **kwargs_params)
-=======
-        log_l = self._imageModel.likelihood_data_given_model(
+        log_l, _ = self._imageModel.likelihood_data_given_model(
             source_marg=source_marg, linear_prior=linear_prior, **kwargs_params
         )
->>>>>>> 079f91d2
 
         n_data = self._imageModel.num_data_evaluate
         if n_data > 0:
