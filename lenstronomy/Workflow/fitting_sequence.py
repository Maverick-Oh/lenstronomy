--- conflicted
+++ resolved
@@ -2,12 +2,7 @@
 from lenstronomy.Sampling.reinitialize import ReusePositionGenerator
 from lenstronomy.Workflow.alignment_matching import AlignmentFitting
 from lenstronomy.ImSim.MultiBand.single_band_multi_model import SingleBandMultiModel
-<<<<<<< HEAD
-from lenstronomy.Workflow.update_manager import UpdateManager
-=======
 from lenstronomy.Workflow.multi_band_manager import MultiBandUpdateManager
-from lenstronomy.Sampling.sampler import Sampler
->>>>>>> cd3a444c
 from lenstronomy.Sampling.likelihood import LikelihoodModule
 from lenstronomy.Sampling.sampler import Sampler
 from lenstronomy.Sampling.Samplers.multinest_sampler import MultiNestSampler
@@ -39,16 +34,9 @@
         self.multi_band_list = kwargs_data_joint.get('multi_band_list', [])
         self._verbose = verbose
         self._mpi = mpi
-<<<<<<< HEAD
-        if update_manager_class is None:
-            update_manager_class = UpdateManager
-        self._updateManager = update_manager_class(kwargs_model, kwargs_constraints, kwargs_likelihood, kwargs_params)
-        self._lens_temp, self._source_temp, self._lens_light_temp, self._ps_temp, self._cosmo_temp = self._updateManager.init_kwargs
-=======
         self._updateManager = MultiBandUpdateManager(kwargs_model, kwargs_constraints, kwargs_likelihood, kwargs_params,
                                                      num_bands=len(self.multi_band_list))
         #self._lens_temp, self._source_temp, self._lens_light_temp, self._ps_temp, self._cosmo_temp = self._updateManager.init_kwargs
->>>>>>> cd3a444c
         self._mcmc_init_samples = None
 
     def kwargs_fixed(self):
@@ -73,19 +61,14 @@
             kwargs = fitting[1]
 
             if fitting_type == 'restart':
-<<<<<<< HEAD
-                self._lens_temp, self._source_temp, self._lens_light_temp, self._ps_temp, self._cosmo_temp = self._updateManager.init_kwargs
-            
+                self._updateManager.set_init_state()
+
             elif fitting_type == 'update_settings':
                 self.update_settings(**kwargs)
 
-=======
-                self._updateManager.set_init_state()
-            elif fitting_type == 'update_settings':
-                self.update_settings(**kwargs)
             elif fitting_type == 'fix_not_computed':
                 self.fix_not_computed(**kwargs)
->>>>>>> cd3a444c
+
             elif fitting_type == 'psf_iteration':
                 self.psf_iteration(**kwargs)
 
@@ -94,52 +77,35 @@
 
             elif fitting_type == 'PSO':
                 lens_result, source_result, lens_light_result, ps_result, cosmo_result, chain, param = self.pso(**kwargs)
-<<<<<<< HEAD
-                self._lens_temp, self._source_temp, self._lens_light_temp, self._ps_temp, self._cosmo_temp = lens_result, source_result, lens_light_result, ps_result, cosmo_result
-                chain_list.append(chain)
-                param_list.append(param)
-
-=======
                 self._updateManager.update_param_state(lens_result, source_result, lens_light_result, ps_result, cosmo_result)
                 chain_list.append([fitting_type, chain, param])
->>>>>>> cd3a444c
+
             elif fitting_type == 'MCMC':
                 if not 'init_samples' in kwargs:
                     kwargs['init_samples'] = self._mcmc_init_samples
                 elif kwargs['init_samples'] is None:
                     kwargs['init_samples'] = self._mcmc_init_samples
-<<<<<<< HEAD
-                samples_mcmc, param_mcmc, dist_mcmc = self.mcmc(**kwargs)
-                self._mcmc_init_samples = samples_mcmc
-
-            elif fitting_type == 'MultiNest':
-                samples, result, logL, logZ, logZ_err, param_names \
-                    = self.multinest(**kwargs)
-                self._update_temp(result)
-                samples_mcmc = samples
-                param_mcmc   = param_names
-                dist_mcmc    = logL
-
-            elif fitting_type == 'DyPolyChord':
-                samples, result, logL, logZ, logZ_err, param_names \
-                    = self.dypolychord(**kwargs)
-                self._update_temp(result)
-                samples_mcmc = samples
-                param_mcmc   = param_names
-                dist_mcmc    = logL
-
-            elif fitting_type == 'Dynesty':
-                samples, result, logL, logZ, logZ_err, param_names \
-                    = self.dynesty(**kwargs)
-                self._update_temp(result)
-                samples_mcmc = samples
-                param_mcmc   = param_names
-                dist_mcmc    = logL
-
-=======
                 mcmc_output = self.mcmc(**kwargs)
                 chain_list.append(mcmc_output)
->>>>>>> cd3a444c
+
+            elif fitting_type == 'MultiNest':
+                output = self.multinest(**kwargs)
+                result = output[1]
+                self._update_state(result)
+                chain_list.append(output)
+
+            elif fitting_type == 'DyPolyChord':
+                output = self.dypolychord(**kwargs)
+                result = output[1]
+                self._update_state(result)
+                chain_list.append(output)
+
+            elif fitting_type == 'Dynesty':
+                output = self.dynesty(**kwargs)
+                result = output[1]
+                self._update_state(result)
+                chain_list.append(output)
+
             else:
                 raise ValueError("fitting_sequence %s is not supported. Please use: 'PSO', 'MCMC', 'psf_iteration', "
                                  "'restart', 'update_settings' or ""'align_images'" % fitting_type)
@@ -382,7 +348,17 @@
         self._updateManager.update_limits(change_source_lower_limit, change_source_upper_limit)
         return 0
 
-<<<<<<< HEAD
+    def fix_not_computed(self, compute_bands):
+        """
+        fixes lens model parameters of imaging bands/frames that are not computed and frees the parameters of the other
+        lens models to the initial kwargs_fixed options
+
+        :param compute_bands: bool list of length of imaging bands in order of imaging bands,
+        if False: set fixed lens model
+        :return:
+        """
+        kwargs_likelihood = self._updateManager.kwargs_likelihood
+        self._updateManager.fix_not_computed(compute_bands=compute_bands)
 
     def multinest(self, kwargs_run={}, 
                   output_basename='', remove_output_dir=False,
@@ -408,7 +384,6 @@
 
         return samples, means, logL, logZ, logZ_err, sampler.param_names
 
-
     def dypolychord(self, dynamic_goal=0.5, kwargs_run={},
                     output_basename='', remove_output_dir=False,
                     prior_type='uniform', sigma_scale=1):
@@ -433,7 +408,6 @@
 
         return samples, means, logL, logZ, logZ_err, sampler.param_names
 
-
     def dynesty(self, kwargs_run={}, prior_type='uniform', 
                 dynesty_bound='multi', dynesty_sample='auto', 
                 sigma_scale=1):
@@ -452,7 +426,6 @@
         samples, means, logZ, logZ_err, logL = sampler.run(kwargs_run)
 
         return samples, means, logL, logZ, logZ_err, sampler.param_names
-
 
     def _prepare_sampling(self, prior_type, sigma_scale):
         if prior_type == 'gaussian':
@@ -475,25 +448,13 @@
 
         return mean_start, sigma_start
 
-
-    def _update_temp(self, result):
+    def _update_state(self, result):
         lens_result, source_result, lens_light_result, ps_result, cosmo_result \
             = self._param_class.args2kwargs(result, bijective=True)
 
-        self._lens_temp, self._source_temp, self._lens_light_temp, \
-            self._ps_temp, self._cosmo_temp = \
-            lens_result, source_result, lens_light_result, \
-            ps_result, cosmo_result
-=======
-    def fix_not_computed(self, compute_bands):
-        """
-        fixes lens model parameters of imaging bands/frames that are not computed and frees the parameters of the other
-        lens models to the initial kwargs_fixed options
-
-        :param compute_bands: bool list of length of imaging bands in order of imaging bands,
-        if False: set fixed lens model
-        :return:
-        """
-        kwargs_likelihood = self._updateManager.kwargs_likelihood
-        self._updateManager.fix_not_computed(compute_bands=compute_bands)
->>>>>>> cd3a444c
+        self._updateManager.update_param_state(lens_result, source_result, lens_light_result, ps_result, cosmo_result)
+
+        # self._lens_temp, self._source_temp, self._lens_light_temp, \
+        #     self._ps_temp, self._cosmo_temp = \
+        #     lens_result, source_result, lens_light_result, \
+        #     ps_result, cosmo_result