from lenstronomy.Data.imaging_data import ImageData
from lenstronomy.Data.psf import PSF
from lenstronomy.LensModel.lens_model import LensModel
from lenstronomy.LightModel.light_model import LightModel
from lenstronomy.PointSource.point_source import PointSource
from lenstronomy.ImSim.differential_extinction import DifferentialExtinction
from lenstronomy.ImSim.image_linear_solve import ImageLinearFit
from lenstronomy.ImSim.tracer_model import TracerModelSource

from lenstronomy.Util.package_util import exporter

export, __all__ = exporter()


@export
<<<<<<< HEAD
def create_class_instances(lens_model_list=None, z_lens=None, z_source=None, z_source_convention=None,
                           lens_redshift_list=None, kwargs_interp=None,
                           multi_plane=False, observed_convention_index=None, source_light_model_list=None,
                           lens_light_model_list=None, point_source_model_list=None, fixed_magnification_list=None,
                           flux_from_point_source_list=None,
                           additional_images_list=None, kwargs_lens_eqn_solver=None,
                           source_deflection_scaling_list=None, source_redshift_list=None, cosmo=None,
                           index_lens_model_list=None, index_source_light_model_list=None,
                           index_lens_light_model_list=None, index_point_source_model_list=None,
                           optical_depth_model_list=None, index_optical_depth_model_list=None,
                           band_index=0, tau0_index_list=None, all_models=False, point_source_magnification_limit=None,
                           surface_brightness_smoothing=0.001, sersic_major_axis=None, tracer_source_model_list=None,
                           tracer_source_band=0, tracer_partition=None):
=======
def create_class_instances(
    lens_model_list=None,
    z_lens=None,
    z_source=None,
    z_source_convention=None,
    lens_redshift_list=None,
    kwargs_interp=None,
    multi_plane=False,
    observed_convention_index=None,
    source_light_model_list=None,
    lens_light_model_list=None,
    point_source_model_list=None,
    fixed_magnification_list=None,
    flux_from_point_source_list=None,
    point_source_frame_list=None,
    additional_images_list=None,
    kwargs_lens_eqn_solver=None,
    source_deflection_scaling_list=None,
    source_redshift_list=None,
    cosmo=None,
    index_lens_model_list=None,
    index_source_light_model_list=None,
    index_lens_light_model_list=None,
    index_point_source_model_list=None,
    optical_depth_model_list=None,
    index_optical_depth_model_list=None,
    band_index=0,
    tau0_index_list=None,
    all_models=False,
    point_source_magnification_limit=None,
    surface_brightness_smoothing=0.001,
    sersic_major_axis=None,
    tabulated_deflection_angles=None,
):
>>>>>>> 079f91d2
    """

    :param lens_model_list: list of strings indicating the type of lens models
    :param z_lens: redshift of the deflector (for single lens plane mode, but only relevant when computing physical quantities)
    :param z_source: redshift of source (for single source plane mode, or for multiple source planes the redshift of the point source). In regard to this redshift the reduced deflection angles are defined in the lens model.
    :param z_source_convention: float, redshift of a source to define the reduced deflection angles of the lens models.
     If None, 'z_source' is used.
    :param lens_redshift_list:
    :param multi_plane:
    :param kwargs_interp: interpolation keyword arguments specifying the numerics.
     See description in the Interpolate() class. Only applicable for 'INTERPOL' and 'INTERPOL_SCALED' models.
    :param observed_convention_index:
    :param source_light_model_list:
    :param lens_light_model_list:
    :param point_source_model_list:
    :param fixed_magnification_list:
    :param flux_from_point_source_list: list of bools (optional), if set, will only return image positions
         (for imaging modeling) for the subset of the point source lists that =True. This option enables to model
    :param point_source_frame_list: list of lists mirroring the structure of the image positions.
     Integers correspond to the i'th list entry of index_lens_model_list indicating in which frame/band the image is
     appearing
    :param additional_images_list:
    :param kwargs_lens_eqn_solver: keyword arguments specifying the numerical settings for the lens equation solver
         see LensEquationSolver() class for details
    :param source_deflection_scaling_list: List of floats for each source ligth model (optional, and only applicable
     for single-plane lensing. The factors re-scale the reduced deflection angles described from the lens model.
     =1 means identical source position as without this option. This option enables multiple source planes.
     The geometric difference between the different source planes needs to be pre-computed and is cosmology dependent.
    :param source_redshift_list:
    :param cosmo: astropy.cosmology instance
    :param index_lens_model_list:
    :param index_source_light_model_list:
    :param index_lens_light_model_list: optional, list of list of all model indexes for each modeled band
    :param index_point_source_model_list:
    :param optical_depth_model_list: list of strings indicating the optical depth model to compute (differential) extinctions from the source
    :param index_optical_depth_model_list:
    :param band_index: int, index of band to consider. Has an effect if only partial models are considered for a specific band
    :param tau0_index_list: list of integers of the specific extinction scaling parameter tau0 for each band
    :param all_models: bool, if True, will make class instances of all models ignoring potential keywords that are excluding specific models as indicated.
    :param point_source_magnification_limit: float >0 or None, if set and additional images are computed, then it will cut the point sources computed to the limiting (absolute) magnification
    :param surface_brightness_smoothing: float, smoothing scale of light profile (minimal distance to the center of a profile)
     this can help to avoid inaccuracies in the very center of a cuspy light profile
    :param sersic_major_axis: boolean or None, if True, uses the semi-major axis as the definition of the Sersic
     half-light radius, if False, uses the product average of semi-major and semi-minor axis. If None, uses the
     convention in the lenstronomy yaml setting (which by default is =False)
<<<<<<< HEAD
    :param tracer_source_model_list: list of tracer source models (not used in this function)
    :param tracer_source_band: integer, list index of source surface brightness band to apply tracer model to
    :param tracer_partition: in case of tracer models for specific sub-parts of the surface brightness model
     [[list of light profiles, list of tracer profiles], [list of light profiles, list of tracer profiles], [...], ...]
    :type tracer_partition: None or list
    :return:
=======
    :param tabulated_deflection_angles: a user-specified class with a call method that returns deflection angles given
     (x, y) coordinates on the sky. This class gets passed to the lens model class TabulatedDeflections
    :return: lens_model_class, source_model_class, lens_light_model_class, point_source_class, extinction_class
>>>>>>> 079f91d2
    """
    if lens_model_list is None:
        lens_model_list = []
    if lens_light_model_list is None:
        lens_light_model_list = []
    if source_light_model_list is None:
        source_light_model_list = []
    if point_source_model_list is None:
        point_source_model_list = []

    if index_lens_model_list is None or all_models is True:
        lens_model_list_i = lens_model_list
        lens_redshift_list_i = lens_redshift_list
        observed_convention_index_i = observed_convention_index
    else:
        lens_model_list_i = [
            lens_model_list[k] for k in index_lens_model_list[band_index]
        ]
        if lens_redshift_list is not None:
            lens_redshift_list_i = [
                lens_redshift_list[k] for k in index_lens_model_list[band_index]
            ]
        else:
            lens_redshift_list_i = lens_redshift_list
        if observed_convention_index is not None:
            counter = 0
            observed_convention_index_i = []
            for k in index_lens_model_list[band_index]:
                if k in observed_convention_index:
                    observed_convention_index_i.append(counter)
                counter += 1
        else:
            observed_convention_index_i = observed_convention_index
    lens_model_class = LensModel(
        lens_model_list=lens_model_list_i,
        z_lens=z_lens,
        z_source=z_source,
        z_source_convention=z_source_convention,
        lens_redshift_list=lens_redshift_list_i,
        multi_plane=multi_plane,
        cosmo=cosmo,
        observed_convention_index=observed_convention_index_i,
        kwargs_interp=kwargs_interp,
        numerical_alpha_class=tabulated_deflection_angles,
    )

    lens_model_class_all = LensModel(
        lens_model_list=lens_model_list,
        z_lens=z_lens,
        z_source=z_source,
        z_source_convention=z_source_convention,
        lens_redshift_list=lens_redshift_list,
        multi_plane=multi_plane,
        cosmo=cosmo,
        observed_convention_index=observed_convention_index,
        kwargs_interp=kwargs_interp,
        numerical_alpha_class=tabulated_deflection_angles,
    )

    if index_source_light_model_list is None or all_models is True:
        source_light_model_list_i = source_light_model_list
        source_deflection_scaling_list_i = source_deflection_scaling_list
        source_redshift_list_i = source_redshift_list
    else:
        source_light_model_list_i = [
            source_light_model_list[k]
            for k in index_source_light_model_list[band_index]
        ]
        if source_deflection_scaling_list is None:
            source_deflection_scaling_list_i = source_deflection_scaling_list
        else:
            source_deflection_scaling_list_i = [
                source_deflection_scaling_list[k]
                for k in index_source_light_model_list[band_index]
            ]
        if source_redshift_list is None:
            source_redshift_list_i = source_redshift_list
        else:
            source_redshift_list_i = [
                source_redshift_list[k]
                for k in index_source_light_model_list[band_index]
            ]
    source_model_class = LightModel(
        light_model_list=source_light_model_list_i,
        deflection_scaling_list=source_deflection_scaling_list_i,
        source_redshift_list=source_redshift_list_i,
        smoothing=surface_brightness_smoothing,
        sersic_major_axis=sersic_major_axis,
    )

    if index_lens_light_model_list is None or all_models is True:
        lens_light_model_list_i = lens_light_model_list
    else:
        lens_light_model_list_i = [
            lens_light_model_list[k] for k in index_lens_light_model_list[band_index]
        ]
    lens_light_model_class = LightModel(
        light_model_list=lens_light_model_list_i,
        smoothing=surface_brightness_smoothing,
        sersic_major_axis=sersic_major_axis,
    )

    point_source_model_list_i = point_source_model_list
    fixed_magnification_list_i = fixed_magnification_list
    additional_images_list_i = additional_images_list
    point_source_frame_list_i = point_source_frame_list

    if index_point_source_model_list is not None and not all_models:
        point_source_model_list_i = [
            point_source_model_list[k]
            for k in index_point_source_model_list[band_index]
        ]
        if fixed_magnification_list is not None:
            fixed_magnification_list_i = [
                fixed_magnification_list[k]
                for k in index_point_source_model_list[band_index]
            ]
        if additional_images_list is not None:
            additional_images_list_i = [
                additional_images_list[k]
                for k in index_point_source_model_list[band_index]
            ]
        if point_source_frame_list is not None:
            point_source_frame_list_i = [
                point_source_frame_list[k]
                for k in index_point_source_model_list[band_index]
            ]
    point_source_class = PointSource(
        point_source_type_list=point_source_model_list_i,
        lensModel=lens_model_class_all,
        fixed_magnification_list=fixed_magnification_list_i,
        flux_from_point_source_list=flux_from_point_source_list,
        additional_images_list=additional_images_list_i,
        magnification_limit=point_source_magnification_limit,
        kwargs_lens_eqn_solver=kwargs_lens_eqn_solver,
        point_source_frame_list=point_source_frame_list_i,
        index_lens_model_list=index_lens_model_list,
    )
    if tau0_index_list is None:
        tau0_index = 0
    else:
        tau0_index = tau0_index_list[band_index]
    if index_optical_depth_model_list is not None:
        optical_depth_model_list_i = [
            optical_depth_model_list[k]
            for k in index_optical_depth_model_list[band_index]
        ]
    else:
        optical_depth_model_list_i = optical_depth_model_list
    extinction_class = DifferentialExtinction(
        optical_depth_model=optical_depth_model_list_i, tau0_index=tau0_index
    )
    return (
        lens_model_class,
        source_model_class,
        lens_light_model_class,
        point_source_class,
        extinction_class,
    )


@export
def create_image_model(
    kwargs_data, kwargs_psf, kwargs_numerics, kwargs_model, image_likelihood_mask=None
):
    """

    :param kwargs_data: ImageData keyword arguments
    :param kwargs_psf: PSF keyword arguments
    :param kwargs_numerics: numerics keyword arguments for Numerics() class
    :param kwargs_model: model keyword arguments
    :param image_likelihood_mask: image likelihood mask
     (same size as image_data with 1 indicating being evaluated and 0 being left out)
    :return: ImageLinearFit() instance
    """
    data_class = ImageData(**kwargs_data)
    psf_class = PSF(**kwargs_psf)
    (
        lens_model_class,
        source_model_class,
        lens_light_model_class,
        point_source_class,
        extinction_class,
    ) = create_class_instances(**kwargs_model)
    imageModel = ImageLinearFit(
        data_class,
        psf_class,
        lens_model_class,
        source_model_class,
        lens_light_model_class,
        point_source_class,
        extinction_class,
        kwargs_numerics,
        likelihood_mask=image_likelihood_mask,
    )
    return imageModel


@export
def create_im_sim(
    multi_band_list,
    multi_band_type,
    kwargs_model,
    bands_compute=None,
    image_likelihood_mask_list=None,
    band_index=0,
    kwargs_pixelbased=None,
    linear_solver=True,
):
    """


    :param multi_band_list: list of [[kwargs_data, kwargs_psf, kwargs_numerics], [], ..]
    :param multi_band_type: string, option when having multiple imaging data sets modelled simultaneously. Options are:
     - 'multi-linear': linear amplitudes are inferred on single data set
     - 'linear-joint': linear amplitudes ae jointly inferred
     - 'single-band': single band
    :param kwargs_model: model keyword arguments
    :param bands_compute: (optional), bool list to indicate which band to be included in the modeling
    :param image_likelihood_mask_list: list of image likelihood mask
     (same size as image_data with 1 indicating being evaluated and 0 being left out)
    :param band_index: integer, index of the imaging band to model (only applied when using 'single-band' as option)
    :param kwargs_pixelbased: keyword arguments with various settings related to the pixel-based solver (see SLITronomy documentation)
    :param linear_solver: bool, if True (default) fixes the linear amplitude parameters 'amp' (avoid sampling) such
     that they get overwritten by the linear solver solution.
    :return: MultiBand class instance
    """
    if linear_solver is False and multi_band_type not in [
        "single-band",
        "multi-linear",
    ]:
        raise ValueError(
            'setting "linear_solver" to False is only supported in "single-band" mode '
            'or if "multi-linear" model has only one band.'
        )

    if multi_band_type == "multi-linear":
        from lenstronomy.ImSim.MultiBand.multi_linear import MultiLinear

        multiband = MultiLinear(
            multi_band_list,
            kwargs_model,
            compute_bool=bands_compute,
            likelihood_mask_list=image_likelihood_mask_list,
            linear_solver=linear_solver,
        )
    elif multi_band_type == "joint-linear":
        from lenstronomy.ImSim.MultiBand.joint_linear import JointLinear

        multiband = JointLinear(
            multi_band_list,
            kwargs_model,
            compute_bool=bands_compute,
            likelihood_mask_list=image_likelihood_mask_list,
        )
    elif multi_band_type == "single-band":
        from lenstronomy.ImSim.MultiBand.single_band_multi_model import (
            SingleBandMultiModel,
        )

        multiband = SingleBandMultiModel(
            multi_band_list,
            kwargs_model,
            likelihood_mask_list=image_likelihood_mask_list,
            band_index=band_index,
            kwargs_pixelbased=kwargs_pixelbased,
            linear_solver=linear_solver,
        )
    else:
        raise ValueError("type %s is not supported!" % multi_band_type)
    return multiband


def create_tracer_model(tracer_data, kwargs_model, tracer_likelihood_mask=None):
    """

    :param tracer_data:
    :param kwargs_model:
    :param tracer_likelihood_mask_list:

    :return:
    """
    tracer_source_band = kwargs_model.get('tracer_source_band', 0)
    tracer_source_class = LightModel(light_model_list=kwargs_model.get('tracer_source_model_list', []))
    tracer_partition = kwargs_model.get('tracer_partition', None)
    kwargs_data, kwargs_psf, kwargs_numerics = tracer_data
    lens_model_class, source_model_class, lens_light_model_class, point_source_class, extinction_class = create_class_instances(
        band_index=tracer_source_band, **kwargs_model)
    data_class = ImageData(**kwargs_data)
    psf_class = PSF(**kwargs_psf)
    tracer_model = TracerModelSource(data_class, psf_class=psf_class, lens_model_class=lens_model_class,
                                     source_model_class=source_model_class, lens_light_model_class=lens_light_model_class,
                                     point_source_class=point_source_class, extinction_class=extinction_class,
                                     tracer_source_class=tracer_source_class, kwargs_numerics=kwargs_numerics,
                                     likelihood_mask=tracer_likelihood_mask,
                                     psf_error_map_bool_list=None, kwargs_pixelbased=None,
                                     tracer_partition=tracer_partition
                                     )
    return tracer_model<|MERGE_RESOLUTION|>--- conflicted
+++ resolved
@@ -13,21 +13,6 @@
 
 
 @export
-<<<<<<< HEAD
-def create_class_instances(lens_model_list=None, z_lens=None, z_source=None, z_source_convention=None,
-                           lens_redshift_list=None, kwargs_interp=None,
-                           multi_plane=False, observed_convention_index=None, source_light_model_list=None,
-                           lens_light_model_list=None, point_source_model_list=None, fixed_magnification_list=None,
-                           flux_from_point_source_list=None,
-                           additional_images_list=None, kwargs_lens_eqn_solver=None,
-                           source_deflection_scaling_list=None, source_redshift_list=None, cosmo=None,
-                           index_lens_model_list=None, index_source_light_model_list=None,
-                           index_lens_light_model_list=None, index_point_source_model_list=None,
-                           optical_depth_model_list=None, index_optical_depth_model_list=None,
-                           band_index=0, tau0_index_list=None, all_models=False, point_source_magnification_limit=None,
-                           surface_brightness_smoothing=0.001, sersic_major_axis=None, tracer_source_model_list=None,
-                           tracer_source_band=0, tracer_partition=None):
-=======
 def create_class_instances(
     lens_model_list=None,
     z_lens=None,
@@ -61,8 +46,10 @@
     surface_brightness_smoothing=0.001,
     sersic_major_axis=None,
     tabulated_deflection_angles=None,
+    tracer_source_model_list=None,
+    tracer_source_band=0,
+    tracer_partition=None,
 ):
->>>>>>> 079f91d2
     """
 
     :param lens_model_list: list of strings indicating the type of lens models
@@ -108,18 +95,14 @@
     :param sersic_major_axis: boolean or None, if True, uses the semi-major axis as the definition of the Sersic
      half-light radius, if False, uses the product average of semi-major and semi-minor axis. If None, uses the
      convention in the lenstronomy yaml setting (which by default is =False)
-<<<<<<< HEAD
+    :param tabulated_deflection_angles: a user-specified class with a call method that returns deflection angles given
+     (x, y) coordinates on the sky. This class gets passed to the lens model class TabulatedDeflections
     :param tracer_source_model_list: list of tracer source models (not used in this function)
     :param tracer_source_band: integer, list index of source surface brightness band to apply tracer model to
     :param tracer_partition: in case of tracer models for specific sub-parts of the surface brightness model
      [[list of light profiles, list of tracer profiles], [list of light profiles, list of tracer profiles], [...], ...]
     :type tracer_partition: None or list
-    :return:
-=======
-    :param tabulated_deflection_angles: a user-specified class with a call method that returns deflection angles given
-     (x, y) coordinates on the sky. This class gets passed to the lens model class TabulatedDeflections
     :return: lens_model_class, source_model_class, lens_light_model_class, point_source_class, extinction_class
->>>>>>> 079f91d2
     """
     if lens_model_list is None:
         lens_model_list = []
